--- conflicted
+++ resolved
@@ -13,7 +13,6 @@
 
 import           Universum
 
-<<<<<<< HEAD
 import           Control.Lens (to)
 import qualified Data.List.NonEmpty as NE
 import           Data.Time.Units (convertUnit)
@@ -40,61 +39,20 @@
 import           Pos.Wallet.Web.Account (AccountMode, getSKById)
 import           Pos.Wallet.Web.ClientTypes (CId, Wal)
 import qualified Pos.Wallet.Web.State as WS
-=======
-import           Control.Lens                     (to)
-import qualified Data.List.NonEmpty               as NE
-import           Data.Time.Units                  (convertUnit)
-import           Formatting                       (build, sformat, (%))
-import           System.Wlog                      (HasLoggerName (modifyLoggerName),
-                                                   WithLogger)
-import           Mockable                         (Async, Mockable, Delay)
-
-
-import           Pos.Block.BListener              (MonadBListener (..))
-import           Pos.Block.Core                   (BlockHeader, blockHeader,
-                                                   getBlockHeader, mainBlockTxPayload)
-import           Pos.Block.Types                  (Blund, undoTx)
-import           Pos.Core                         (HasConfiguration, HeaderHash,
-                                                   Timestamp, difficultyL, headerHash,
-                                                   headerSlotL, prevBlockL)
-import           Pos.DB.BatchOp                   (SomeBatchOp)
-import           Pos.DB.Class                     (MonadDBRead)
-import qualified Pos.GState                       as GS
-import           Pos.Reporting                    (MonadReporting, reportOrLogW)
-import           Pos.Slotting                     (MonadSlots, MonadSlotsData,
-                                                   getCurrentEpochSlotDuration,
-                                                   getSlotStartPure, getSystemStartM)
-import           Pos.Ssc.Class.Helpers            (SscHelpersClass)
-import           Pos.Txp.Core                     (TxAux (..), TxUndo, flattenTxPayload)
-import           Pos.Util.Chrono                  (NE, NewestFirst (..), OldestFirst (..))
-import           Pos.Util.LogSafe                 (logInfoS, logWarningS)
-import           Pos.Util.TimeLimit               (CanLogInParallel, logWarningWaitInf)
-
-import           Pos.Wallet.Web.Account           (AccountMode, getSKById)
-import           Pos.Wallet.Web.ClientTypes       (CId, Wal)
-import qualified Pos.Wallet.Web.State             as WS
-import           Pos.Wallet.Web.State             (WalletDB, WalletDbReader, WalletSnapshot)
->>>>>>> 9c3a58e3
 import           Pos.Wallet.Web.Tracking.Modifier (CAccModifier (..))
 import           Pos.Wallet.Web.Tracking.Sync (applyModifierToWallet, rollbackModifierFromWallet,
                                                trackingApplyTxs, trackingRollbackTxs)
 
 walletGuard ::
        (WithLogger m, MonadIO m)
-    => WalletSnapshot
+    => WS.WalletSnapshot
     -> HeaderHash
     -> CId Wal
     -> m ()
     -> m ()
-<<<<<<< HEAD
-walletGuard curTip wAddr action = WS.getWalletSyncTip wAddr >>= \case
+walletGuard ws curTip wAddr action = case WS.getWalletSyncTip ws wAddr of
     Nothing -> logWarningSP $ \sl -> sformat ("There is no syncTip corresponding to wallet #"%secretOnlyF sl build) wAddr
     Just WS.NotSynced    -> logInfoSP $ \sl -> sformat ("Wallet #"%secretOnlyF sl build%" hasn't been synced yet") wAddr
-=======
-walletGuard ws curTip wAddr action = case WS.getWalletSyncTip ws wAddr of
-    Nothing -> logWarningS $ sformat ("There is no syncTip corresponding to wallet #"%build) wAddr
-    Just WS.NotSynced    -> logInfoS $ sformat ("Wallet #"%build%" hasn't been synced yet") wAddr
->>>>>>> 9c3a58e3
     Just (WS.SyncedWith wTip)
         | wTip /= curTip ->
             logWarningSP $ \sl ->
@@ -103,35 +61,20 @@
         | otherwise -> action
 
 -- Perform this action under block lock.
-<<<<<<< HEAD
 onApplyBlocksWebWallet
     :: forall ctx m .
     ( AccountMode ctx m
-    , WS.MonadWalletDB ctx m
-=======
-onApplyTracking
-    :: forall ssc ctx m .
-    ( SscHelpersClass ssc
-    , WalletDbReader ctx m
-    , Mockable Delay m
-    , Mockable Async m
-    , AccountMode ctx m
->>>>>>> 9c3a58e3
+    , WS.WalletDbReader ctx m
     , MonadSlotsData ctx m
     , MonadDBRead m
     , MonadReporting ctx m
     , CanLogInParallel m
     , HasConfiguration
     )
-<<<<<<< HEAD
     => OldestFirst NE Blund -> m SomeBatchOp
 onApplyBlocksWebWallet blunds = setLogger . reportTimeouts "apply" $ do
-=======
-    => OldestFirst NE (Blund ssc) -> m SomeBatchOp
-onApplyTracking blunds = setLogger . reportTimeouts "apply" $ do
     db <- WS.askWalletDB
     ws <- WS.getWalletSnapshot db
->>>>>>> 9c3a58e3
     let oldestFirst = getOldestFirst blunds
         txsWUndo = concatMap gbTxsWUndo oldestFirst
         newTipH = NE.last oldestFirst ^. _1 . blockHeader
@@ -144,34 +87,20 @@
     pure mempty
   where
     syncWallet
-<<<<<<< HEAD
-        :: HeaderHash
+        :: WS.WalletDB
+        -> WS.WalletSnapshot
+        -> HeaderHash
         -> BlockHeader
         -> [(TxAux, TxUndo, BlockHeader)]
-=======
-        :: WalletDB
-        -> WalletSnapshot
-        -> HeaderHash
-        -> BlockHeader ssc
-        -> [(TxAux, TxUndo, BlockHeader ssc)]
->>>>>>> 9c3a58e3
         -> CId Wal
         -> m ()
     syncWallet db ws curTip newTipH blkTxsWUndo wAddr = walletGuard ws curTip wAddr $ do
         blkHeaderTs <- blkHeaderTsGetter
-<<<<<<< HEAD
-        dbUsed <- WS.getCustomAddresses WS.UsedAddr
+        let dbUsed = WS.getCustomAddresses ws WS.UsedAddr
         encSK <- getSKById wAddr
         let mapModifier =
                 trackingApplyTxs encSK dbUsed gbDiff blkHeaderTs ptxBlkInfo blkTxsWUndo
-        applyModifierToWallet wAddr (headerHash newTipH) mapModifier
-=======
-        let allAddresses = getWalletAddrMetas ws WS.Ever wAddr
-        encSK <- getSKById wAddr
-        let mapModifier =
-                trackingApplyTxs encSK allAddresses gbDiff blkHeaderTs ptxBlkInfo blkTxsWUndo
         applyModifierToWallet db wAddr (headerHash newTipH) mapModifier
->>>>>>> 9c3a58e3
         logMsg "Applied" (getOldestFirst blunds) wAddr mapModifier
 
     gbDiff = Just . view difficultyL
@@ -183,28 +112,17 @@
 onRollbackBlocksWebWallet
     :: forall ctx m .
     ( AccountMode ctx m
-<<<<<<< HEAD
-    , WS.MonadWalletDB ctx m
-=======
-    , WalletDbReader ctx m
-    , Mockable Delay m
-    , Mockable Async m
->>>>>>> 9c3a58e3
+    , WS.WalletDbReader ctx m
     , MonadDBRead m
     , MonadSlots ctx m
     , MonadReporting ctx m
     , CanLogInParallel m
     , HasConfiguration
     )
-<<<<<<< HEAD
     => NewestFirst NE Blund -> m SomeBatchOp
 onRollbackBlocksWebWallet blunds = setLogger . reportTimeouts "rollback" $ do
-=======
-    => NewestFirst NE (Blund ssc) -> m SomeBatchOp
-onRollbackTracking blunds = setLogger . reportTimeouts "rollback" $ do
     db <- WS.askWalletDB
     ws <- WS.getWalletSnapshot db
->>>>>>> 9c3a58e3
     let newestFirst = getNewestFirst blunds
         txs = concatMap (reverse . gbTxsWUndo) newestFirst
         newTip = (NE.last newestFirst) ^. prevBlockL
@@ -217,29 +135,19 @@
     pure mempty
   where
     syncWallet
-        :: WalletDB
-        -> WalletSnapshot
+        :: WS.WalletDB
+        -> WS.WalletSnapshot
         -> HeaderHash
         -> HeaderHash
         -> [(TxAux, TxUndo, BlockHeader)]
         -> CId Wal
         -> m ()
-<<<<<<< HEAD
-    syncWallet curTip newTip txs wid = walletGuard curTip wid $ do
+    syncWallet db ws curTip newTip txs wid = walletGuard ws curTip wid $ do
         encSK <- getSKById wid
         blkHeaderTs <- blkHeaderTsGetter
-        dbUsed <- WS.getCustomAddresses WS.UsedAddr
-        let mapModifier = trackingRollbackTxs encSK dbUsed gbDiff blkHeaderTs txs
-        rollbackModifierFromWallet wid newTip mapModifier
-=======
-    syncWallet db ws curTip newTip txs wid = walletGuard ws curTip wid $ do
-        let allAddresses = getWalletAddrMetas ws WS.Ever wid
-        encSK <- getSKById wid
-        blkHeaderTs <- blkHeaderTsGetter
-
-        let mapModifier = trackingRollbackTxs encSK allAddresses gbDiff blkHeaderTs txs
+        let dbUsed = WS.getCustomAddresses ws WS.UsedAddr
+            mapModifier = trackingRollbackTxs encSK dbUsed gbDiff blkHeaderTs txs
         rollbackModifierFromWallet db wid newTip mapModifier
->>>>>>> 9c3a58e3
         logMsg "Rolled back" (getNewestFirst blunds) wid mapModifier
 
     gbDiff = Just . view difficultyL
