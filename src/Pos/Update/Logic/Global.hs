{-# LANGUAGE ConstraintKinds     #-}
{-# LANGUAGE ScopedTypeVariables #-}

-- | Logic of local data processing in Update System.

module Pos.Update.Logic.Global
       ( usApplyBlocks
       , usCanCreateBlock
       , usRollbackBlocks
       , usVerifyBlocks
       ) where

import           Control.Monad.Except (MonadError, runExceptT)
import           Data.Default         (Default (def))
import qualified Data.HashMap.Strict  as HM
import           Serokell.Util        (Color (Red), colorize)
import           System.Wlog          (WithLogger, logError, modifyLoggerName)
import           Universum

import           Pos.Constants        (lastKnownBlockVersion)
import           Pos.Context          (WithNodeContext)
import qualified Pos.DB               as DB
import           Pos.Slotting         (SlottingData)
import           Pos.Ssc.Class        (SscHelpersClass)
import           Pos.Types            (ApplicationName, Block, BlockVersion,
                                       NumSoftwareVersion, SoftwareVersion (..),
                                       addressHash, blockSize, blockSlot, epochIndexL,
                                       gbBody, gbHeader, gbhConsensus, gbhExtra,
                                       headerHash, mbUpdatePayload, mcdLeaderKey,
                                       mehBlockVersion)
import           Pos.Update.Core      (BlockVersionData, UpId)
import           Pos.Update.DB        (UpdateOp (..))
import           Pos.Update.Error     (USError (USInternalError))
import           Pos.Update.Poll      (BlockVersionState, ConfirmedProposalState,
                                       MonadPoll, PollModifier (..), PollVerFailure,
                                       ProposalState, USUndo, canCreateBlockBV, execPollT,
                                       execRollT, processGenesisBlock,
                                       recordBlockIssuance, rollbackUS, runDBPoll,
                                       runPollT, verifyAndApplyUSPayload, verifyBlockSize)
<<<<<<< HEAD
import           Pos.Util             (Color (Red), NE, NewestFirst, OldestFirst,
                                       colorize, inAssertMode)
import qualified Pos.Util.Modifier    as MM
=======
import           Pos.Util             (NE, NewestFirst, OldestFirst, inAssertMode)
>>>>>>> 5d6c1773

type USGlobalApplyMode ssc m = ( WithLogger m
                               , DB.MonadDB m
                               , SscHelpersClass ssc
                               , WithNodeContext ssc m)
type USGlobalVerifyMode ssc m = ( DB.MonadDB m
                                , MonadError PollVerFailure m
                                , SscHelpersClass ssc
                                , WithNodeContext ssc m
                                , WithLogger m)

withUSLogger :: WithLogger m => m a -> m a
withUSLogger = modifyLoggerName (<> "us")

-- | Apply chain of /definitely/ valid blocks to US part of GState DB
-- and to US local data. This function assumes that no other thread
-- applies block in parallel. It also assumes that parent of oldest
-- block is current tip.  If verification is done prior to
-- application, one can pass 'PollModifier' obtained from verification
-- to this function.
usApplyBlocks
    :: (MonadThrow m, USGlobalApplyMode ssc m)
    => OldestFirst NE (Block ssc)
    -> Maybe PollModifier
    -> m [DB.SomeBatchOp]
usApplyBlocks blocks modifierMaybe = withUSLogger $
    case modifierMaybe of
        Nothing -> do
            verdict <- runExceptT $ usVerifyBlocks blocks
            either onFailure (return . modifierToBatch . fst) verdict
        Just modifier -> do
            -- TODO: I suppose such sanity checks should be done at higher
            -- level.
            inAssertMode $ do
                verdict <- runExceptT $ usVerifyBlocks blocks
                either onFailure (const pass) verdict
            return $ modifierToBatch modifier
  where
    onFailure failure = do
        let msg = "usVerifyBlocks failed in 'apply': " <> pretty failure

        logError $ colorize Red msg
        throwM $ USInternalError msg

-- | Revert application of given blocks to US part of GState DB and US local
-- data. The caller must ensure that the tip stored in DB is 'headerHash' of
-- head.
usRollbackBlocks
    :: forall ssc m.
       USGlobalApplyMode ssc m
    => NewestFirst NE (Block ssc, USUndo) -> m [DB.SomeBatchOp]
usRollbackBlocks blunds = withUSLogger $
    modifierToBatch <$>
    (runDBPoll . execPollT def $ mapM_ (rollbackUS . snd) blunds)

-- | Verify whether sequence of blocks can be applied to US part of
-- current GState DB.  This function doesn't make pure checks, they
-- are assumed to be done earlier, most likely during objects
-- construction.
usVerifyBlocks
    :: (USGlobalVerifyMode ssc m)
    => OldestFirst NE (Block ssc) -> m (PollModifier, OldestFirst NE USUndo)
usVerifyBlocks blocks = withUSLogger $ swap <$> run (mapM verifyBlock blocks)
  where
    run = runDBPoll . runPollT def

verifyBlock
    :: (USGlobalVerifyMode ssc m, MonadPoll m)
    => Block ssc -> m USUndo
verifyBlock (Left genBlk) =
    execRollT $ processGenesisBlock (genBlk ^. epochIndexL)
verifyBlock (Right blk) =
    execRollT $ do
        verifyAndApplyUSPayload
            True
            (Right $ blk ^. gbHeader)
            (blk ^. gbBody . mbUpdatePayload)
        -- Block issuance can't affect verification and application of US payload,
        -- so it's fine to separate it.
        -- Note, however, that it's important to do it after
        -- 'verifyAndApplyUSPayload', because there we assume that block
        -- version is confirmed.
        let leaderPk = blk ^. gbHeader . gbhConsensus . mcdLeaderKey
        recordBlockIssuance
            (addressHash leaderPk)
            (blk ^. gbHeader . gbhExtra . mehBlockVersion)
            (blk ^. blockSlot)
            (headerHash blk)
        -- Block size check doesn't interfere with other checks too, so
        -- it's separated.
        verifyBlockSize (headerHash blk) (blockSize blk)

-- | Checks whether our software can create block according to current
-- global state.
usCanCreateBlock
    :: (WithLogger m, WithNodeContext ssc m, DB.MonadDB m)
    => m Bool
usCanCreateBlock =
    withUSLogger $ runDBPoll $ canCreateBlockBV lastKnownBlockVersion

----------------------------------------------------------------------------
-- Conversion to batch
----------------------------------------------------------------------------

modifierToBatch :: PollModifier -> [DB.SomeBatchOp]
modifierToBatch PollModifier {..} =
    concat $
    [ bvsModifierToBatch (MM.insertions pmBVs) (MM.deletions pmBVs)
    , lastAdoptedModifierToBatch pmAdoptedBVFull
    , confirmedVerModifierToBatch
          (MM.insertions pmConfirmed)
          (MM.deletions pmConfirmed)
    , confirmedPropModifierToBatch
          (MM.insertions pmConfirmedProps)
          (MM.deletions pmConfirmedProps)
    , upModifierToBatch (MM.insertions pmActiveProps) pmDelActivePropsIdx
    , sdModifierToBatch pmSlottingData
    ]

bvsModifierToBatch
    :: [(BlockVersion, BlockVersionState)]
    -> [BlockVersion]
    -> [DB.SomeBatchOp]
bvsModifierToBatch added deleted = addOps ++ delOps
  where
    addOps = map (DB.SomeBatchOp . uncurry SetBVState) added
    delOps = map (DB.SomeBatchOp . DelBV) deleted

lastAdoptedModifierToBatch :: Maybe (BlockVersion, BlockVersionData) -> [DB.SomeBatchOp]
lastAdoptedModifierToBatch Nothing          = []
lastAdoptedModifierToBatch (Just (bv, bvd)) = [DB.SomeBatchOp $ SetAdopted bv bvd]

confirmedVerModifierToBatch
    :: [(ApplicationName, NumSoftwareVersion)]
    -> [ApplicationName]
    -> [DB.SomeBatchOp]
confirmedVerModifierToBatch added deleted =
    addOps ++ delOps
  where
    addOps = map (DB.SomeBatchOp . ConfirmVersion . uncurry SoftwareVersion) added
    delOps = map (DB.SomeBatchOp . DelConfirmedVersion) deleted

confirmedPropModifierToBatch
    :: [(SoftwareVersion, ConfirmedProposalState)]
    -> [SoftwareVersion]
    -> [DB.SomeBatchOp]
confirmedPropModifierToBatch (map snd -> confAdded) confDeleted =
    confAddOps ++ confDelOps
  where
    confAddOps = map (DB.SomeBatchOp . AddConfirmedProposal) confAdded
    confDelOps = map (DB.SomeBatchOp . DelConfirmedProposal) confDeleted

upModifierToBatch :: [(UpId, ProposalState)]
                  -> HashMap ApplicationName UpId
                  -> [DB.SomeBatchOp]
upModifierToBatch (map snd -> added) (HM.toList -> deleted) = addOps ++ delOps
  where
    addOps = map (DB.SomeBatchOp . PutProposal) added
    delOps = map (DB.SomeBatchOp . uncurry (flip DeleteProposal)) deleted

sdModifierToBatch :: Maybe SlottingData -> [DB.SomeBatchOp]
sdModifierToBatch Nothing   = []
sdModifierToBatch (Just sd) = [DB.SomeBatchOp $ PutSlottingData sd]<|MERGE_RESOLUTION|>--- conflicted
+++ resolved
@@ -37,13 +37,8 @@
                                        execRollT, processGenesisBlock,
                                        recordBlockIssuance, rollbackUS, runDBPoll,
                                        runPollT, verifyAndApplyUSPayload, verifyBlockSize)
-<<<<<<< HEAD
-import           Pos.Util             (Color (Red), NE, NewestFirst, OldestFirst,
-                                       colorize, inAssertMode)
+import           Pos.Util             (NE, NewestFirst, OldestFirst, inAssertMode)
 import qualified Pos.Util.Modifier    as MM
-=======
-import           Pos.Util             (NE, NewestFirst, OldestFirst, inAssertMode)
->>>>>>> 5d6c1773
 
 type USGlobalApplyMode ssc m = ( WithLogger m
                                , DB.MonadDB m
