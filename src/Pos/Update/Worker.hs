-- | Update System related workers.

module Pos.Update.Worker
       ( usWorkers
       ) where

import           Universum

<<<<<<< HEAD
import           Pos.Communication.Protocol (Worker, worker)
import           Pos.Slotting               (onNewSlot)
import           Pos.Types                  (SlotId)
import           Pos.Update.Logic.Local     (processNewSlot)
import           Pos.WorkMode               (WorkMode)

-- | Update System related workers.
usWorkers :: WorkMode ssc m => [Worker m]
usWorkers = [onNewSlot True $ \s -> worker (const $ processNewSlot s) ]
=======
import           Mockable               (fork)
import           Pos.Communication.BiP  (BiP)
import           Pos.Constants          (curSoftwareVersion)
import           Pos.DB.GState          (getConfirmedProposals)
import           Pos.Slotting           (onNewSlot)
import           Pos.Types              (SlotId, SoftwareVersion (..))
import           Pos.Update.Download    (downloadUpdate)
import           Pos.Update.Logic.Local (processNewSlot)
import           Pos.WorkMode           (WorkMode)

-- | Update System related workers.
usWorkers :: WorkMode ssc m => [SendActions BiP m -> m ()]
usWorkers = [const usOnNewSlot]

usOnNewSlot :: WorkMode ssc m => m ()
usOnNewSlot = onNewSlot True onNewSlotAction

onNewSlotAction :: WorkMode ssc m => SlotId -> m ()
onNewSlotAction sid = processNewSlot sid >> void (fork checkForUpdate)

checkForUpdate :: WorkMode ssc m => m ()
checkForUpdate =
    mapM_ downloadUpdate =<<
    getConfirmedProposals (Just $ svNumber curSoftwareVersion)
>>>>>>> bd270895
<|MERGE_RESOLUTION|>--- conflicted
+++ resolved
@@ -4,41 +4,26 @@
        ( usWorkers
        ) where
 
+import           Mockable                   (fork)
 import           Universum
 
-<<<<<<< HEAD
 import           Pos.Communication.Protocol (Worker, worker)
+import           Pos.Constants              (curSoftwareVersion)
+import           Pos.DB.GState              (getConfirmedProposals)
 import           Pos.Slotting               (onNewSlot)
-import           Pos.Types                  (SlotId)
+import           Pos.Types                  (SlotId, SoftwareVersion (..))
+import           Pos.Update.Download        (downloadUpdate)
 import           Pos.Update.Logic.Local     (processNewSlot)
 import           Pos.WorkMode               (WorkMode)
 
 -- | Update System related workers.
 usWorkers :: WorkMode ssc m => [Worker m]
-usWorkers = [onNewSlot True $ \s -> worker (const $ processNewSlot s) ]
-=======
-import           Mockable               (fork)
-import           Pos.Communication.BiP  (BiP)
-import           Pos.Constants          (curSoftwareVersion)
-import           Pos.DB.GState          (getConfirmedProposals)
-import           Pos.Slotting           (onNewSlot)
-import           Pos.Types              (SlotId, SoftwareVersion (..))
-import           Pos.Update.Download    (downloadUpdate)
-import           Pos.Update.Logic.Local (processNewSlot)
-import           Pos.WorkMode           (WorkMode)
-
--- | Update System related workers.
-usWorkers :: WorkMode ssc m => [SendActions BiP m -> m ()]
-usWorkers = [const usOnNewSlot]
-
-usOnNewSlot :: WorkMode ssc m => m ()
-usOnNewSlot = onNewSlot True onNewSlotAction
-
-onNewSlotAction :: WorkMode ssc m => SlotId -> m ()
-onNewSlotAction sid = processNewSlot sid >> void (fork checkForUpdate)
+usWorkers =
+    [ onNewSlot True $ \s ->
+          worker (const $ processNewSlot s >> void (fork checkForUpdate))
+    ]
 
 checkForUpdate :: WorkMode ssc m => m ()
 checkForUpdate =
     mapM_ downloadUpdate =<<
-    getConfirmedProposals (Just $ svNumber curSoftwareVersion)
->>>>>>> bd270895
+    getConfirmedProposals (Just $ svNumber curSoftwareVersion)