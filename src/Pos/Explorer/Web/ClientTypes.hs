--- conflicted
+++ resolved
@@ -42,7 +42,6 @@
 import           Pos.Merkle             (getMerkleRoot, mtRoot)
 import           Pos.Slotting           (MonadSlots (..), getSlotStart)
 import           Pos.Ssc.Class          (SscHelpersClass)
-<<<<<<< HEAD
 import           Pos.Types              (Address, Coin, MainBlock, Timestamp,
                                          addressF, blockTxs,
                                          decodeTextAddress, difficultyL, gbHeader,
@@ -50,18 +49,9 @@
                                          prevBlockL, sumCoins, unsafeAddCoin,
                                          unsafeIntegerToCoin)
 import           Pos.Txp                (Tx (..), TxId, TxOut (..), _txOutputs)
-import           Pos.Util.TimeWarp      (NetworkAddress)
-=======
-import           Pos.Txp                (Tx (..), TxId, TxOut (..))
-import           Pos.Types              (Address, Coin, MainBlock, Timestamp, addressF,
-                                         blockTxs, decodeTextAddress, difficultyL,
-                                         gbHeader, gbhConsensus, headerHash, mcdSlot,
-                                         mkCoin, prevBlockL, sumCoins, unsafeAddCoin,
-                                         unsafeIntegerToCoin)
 import           Pos.Util               (maybeThrow)
 
 import           Pos.Explorer.Web.Error (ExplorerError (..))
->>>>>>> 14fe188e
 
 -------------------------------------------------------------------------------------
 -- Hash types
@@ -122,7 +112,7 @@
 data CBlockEntry = CBlockEntry
     { cbeBlkHash    :: !CHash
     , cbeHeight     :: !Word
-    , cbeTimeIssued :: !(Maybe POSIXTime)
+    , cbeTimeIssued :: POSIXTime
     , cbeTxNum      :: !Word
     , cbeTotalSent  :: !Coin
     , cbeSize       :: !Word64
@@ -141,7 +131,7 @@
         getSlotStart (blk ^. gbHeader . gbhConsensus . mcdSlot)
     let cbeBlkHash = toCHash $ headerHash blk
         cbeHeight = fromIntegral $ blk ^. difficultyL
-        cbeTimeIssued = blkSlotStart >>= (Just . toPosixTime)
+        cbeTimeIssued = toPosixTime blkSlotStart
         txs = blk ^. blockTxs
         cbeTxNum = fromIntegral $ length txs
         addCoins c = unsafeAddCoin c . totalTxMoney
@@ -246,13 +236,8 @@
 --------------------------------------------------------------------------------
 
 data TxInternal = TxInternal
-<<<<<<< HEAD
     { tiTimestamp :: !(Maybe Timestamp)
     , tiTx        :: !Tx
-=======
-    { tiTimestamp :: !Timestamp
-    , tiTx        :: Tx
->>>>>>> 14fe188e
     } deriving (Show)
 
 toTxRelative :: Address -> TxInternal -> CTxRelative
@@ -264,8 +249,4 @@
     ctrTimeIssued = ts >>= (Just . toPosixTime)
     amount = unsafeIntegerToCoin . sumCoins . map txOutValue .
              filter (\txOut -> txOutAddress txOut == addr) . _txOutputs $ tx
-<<<<<<< HEAD
-    ctrType = CTxIncoming [] amount
-=======
-    ctdType = CTxIncoming [] amount
->>>>>>> 14fe188e
+    ctrType = CTxIncoming [] amount