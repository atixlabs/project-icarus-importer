<<<<<<< HEAD
{-# LANGUAGE ConstraintKinds #-}
{-# LANGUAGE TupleSections   #-}
{-# LANGUAGE TypeOperators   #-}
=======
{-# LANGUAGE ConstraintKinds     #-}
{-# LANGUAGE ScopedTypeVariables #-}
{-# LANGUAGE TupleSections       #-}
{-# LANGUAGE TypeOperators       #-}

>>>>>>> 151614df
-- API server logic

module Pos.Explorer.Web.Server
       ( explorerServeImpl
       , explorerApp
       , explorerHandlers
       , topsortTxsOrFail
       ) where

import           Control.Lens                   (at)
import           Control.Monad.Catch            (try)
import           Control.Monad.Loops            (unfoldrM)
import           Control.Monad.Trans.Either     (EitherT (..))
import           Control.Monad.Trans.Maybe      (MaybeT (..))
import           Data.Either.Combinators        (swapEither)
import qualified Data.HashMap.Strict            as HM
import qualified Data.List.NonEmpty             as NE
import           Data.Maybe                     (fromMaybe)
import           Network.Wai                    (Application)
import           Servant.API                    ((:<|>) ((:<|>)))
import           Servant.Server                 (Server, ServerT, serve)

import           Universum

import           Pos.Communication              (SendActions)
import           Pos.Crypto                     (WithHash (..), hash, withHash)
import qualified Pos.DB.Block                   as DB
import qualified Pos.DB.GState                  as GS
import qualified Pos.DB.GState.Balances         as GS (getFtsStake)
<<<<<<< HEAD
import qualified Pos.DB.GState.Explorer         as GS (getAddrHistory, getTxExtra)
import           Pos.Slotting                   (MonadSlots (..), getSlotStart)
import           Pos.Ssc.GodTossing             (SscGodTossing)
import           Pos.Txp                        (Tx (..), TxAux, TxId, TxOutAux (..),
                                                 getLocalTxs, getMemPool, mpAddrHistories,
                                                 mpLocalTxs, mpLocalTxsExtra, topsortTxs,
                                                 txOutValue, _txOutputs)
import           Pos.Types                      (Address (..), HeaderHash, MainBlock,
                                                 Timestamp, blockTxs, difficultyL,
                                                 gbHeader, gbhConsensus, mcdSlot, mkCoin,
                                                 prevBlockL, sumCoins,
                                                 unsafeIntegerToCoin, unsafeSubCoin)
=======
import qualified Pos.DB.GState.Explorer         as GS (getAddrHistory,
                                                       getTxExtra)
import           Pos.Slotting                   (MonadSlots (..), getSlotStart)
import           Pos.Ssc.GodTossing             (SscGodTossing)
import           Pos.Txp                        (Tx (..), TxAux, TxId,
                                                 TxOutAux (..), getLocalTxs,
                                                 getMemPool, mpAddrHistories,
                                                 mpLocalTxs, mpLocalTxsExtra,
                                                 topsortTxs, txOutValue,
                                                 _txOutputs)
import           Pos.Types                      (Address (..), HeaderHash,
                                                 MainBlock, Timestamp, blockTxs,
                                                 difficultyL, gbHeader,
                                                 gbhConsensus, mcdSlot, mkCoin,
                                                 prevBlockL, sumCoins,
                                                 unsafeIntegerToCoin,
                                                 unsafeSubCoin)
>>>>>>> 151614df
import           Pos.Types.Explorer             (AddrHistory, TxExtra (..))
import           Pos.Util                       (NewestFirst (..), maybeThrow)
import qualified Pos.Util.Modifier              as MM
import           Pos.Web                        (serveImpl)
import           Pos.WorkMode                   (WorkMode)

import           Pos.Explorer.Aeson.ClientTypes ()
import           Pos.Explorer.Web.Api           (ExplorerApi, explorerApi)
<<<<<<< HEAD
import           Pos.Explorer.Web.ClientTypes   (CAddress (..), CAddressSummary (..),
                                                 CBlockEntry (..), CBlockSummary (..),
                                                 CHash, CTxEntry (..), CTxId (..),
                                                 CTxSummary (..), TxInternal (..),
                                                 convertTxOutputs, fromCAddress,
                                                 fromCHash', fromCTxId, toBlockEntry,
                                                 toBlockSummary, toPosixTime, toTxBrief,
=======
import           Pos.Explorer.Web.ClientTypes   (CAddress (..),
                                                 CAddressSummary (..),
                                                 CBlockEntry (..),
                                                 CBlockSummary (..), CHash,
                                                 CHashSearchResult (..),
                                                 CSearchId (..), CTxEntry (..),
                                                 CTxId (..), CTxSummary (..),
                                                 TxInternal (..),
                                                 convertTxOutputs, fromCAddress,
                                                 fromCHash',
                                                 fromCSearchIdAddress,
                                                 fromCSearchIdHash,
                                                 fromCSearchIdTx, fromCTxId,
                                                 toBlockEntry, toBlockSummary,
                                                 toPosixTime, toTxBrief,
>>>>>>> 151614df
                                                 toTxEntry)
import           Pos.Explorer.Web.Error         (ExplorerError (..))



----------------------------------------------------------------
-- Top level functionality
----------------------------------------------------------------

type ExplorerMode m = WorkMode SscGodTossing m

explorerServeImpl :: ExplorerMode m => m Application -> Word16 -> m ()
explorerServeImpl = flip serveImpl "*"

explorerApp :: ExplorerMode m => m (Server ExplorerApi) -> m Application
explorerApp serv = serve explorerApi <$> serv

----------------------------------------------------------------
-- Handlers
----------------------------------------------------------------

explorerHandlers :: ExplorerMode m => SendActions m -> ServerT ExplorerApi m
explorerHandlers _sendActions =
      apiBlocksLast
    :<|>
      apiBlocksSummary
    :<|>
      apiBlocksTxs
    :<|>
      apiTxsLast
    :<|>
      apiTxsSummary
    :<|>
      apiAddressSummary
    :<|>
      apiSearch
  where
    apiBlocksLast     = catchExplorerError ... defaultLimit 10 getLastBlocks
    apiBlocksSummary  = catchExplorerError . getBlockSummary
    apiBlocksTxs      = (\h -> catchExplorerError ... defaultLimit 10 (getBlockTxs h))
    apiTxsLast        = catchExplorerError ... defaultLimit 10 getLastTxs
    apiTxsSummary     = catchExplorerError . getTxSummary
    apiAddressSummary = catchExplorerError . getAddressSummary
    apiSearch         = catchExplorerError . searchHash

    catchExplorerError = try
    f ... g = (f .) . g

    -- defaultLimit = (fromIntegral $ fromMaybe 100 limit)
    -- defaultSkip  = (fromIntegral $ fromMaybe 0 skip)

defaultLimit
    :: Word                 -- default limit (default offset is always 0)
    -> (Word -> Word -> a)  -- action to transform
    -> Maybe Word
    -> Maybe Word
    -> a
defaultLimit lim action mlim moff =
    action (fromMaybe lim mlim) (fromMaybe 0 moff)

searchHash :: forall m. ExplorerMode m => CSearchId -> m CHashSearchResult
searchHash shash = getResult $ do
    grab $ TransactionFound <$> findTx
    grab $ BlockFound       <$> findBlock
    grab $ AddressFound     <$> findAddress
  where
    grab :: MonadCatch m => m CHashSearchResult -> EitherT CHashSearchResult m ExplorerError
    grab = EitherT . fmap swapEither . try

    getResult :: EitherT CHashSearchResult m a -> m CHashSearchResult
    getResult action = do
      result <- runEitherT action
      case result of
        Left found -> return found
        Right _    -> throwM $ Internal "Search failed. No transactions, blocks or adresses found."

    findTx      =  getTxSummary $ fromCSearchIdTx shash
    findBlock   =  getBlockSummary $ fromCSearchIdHash shash
    findAddress =  getAddressSummary $ fromCSearchIdAddress shash

getLastBlocks :: ExplorerMode m => Word -> Word -> m [CBlockEntry]
getLastBlocks lim off = do
    tip <- GS.getTip
    let getNextBlk h _ = fmap (view prevBlockL) $
            DB.getBlockHeader @SscGodTossing h >>=
            maybeThrow (Internal "Block database is malformed!")
    start <- foldlM getNextBlk tip [0..off]

    let unfolder n h = do
            when (n == 0) $
                fail "limit!"
            MaybeT (DB.getBlock @SscGodTossing h) >>= \case
                Left gb -> unfolder n (gb ^. prevBlockL)
                Right mb -> (,) <$> lift (toBlockEntry mb) <*>
                            pure (n - 1, mb ^. prevBlockL)
    flip unfoldrM (lim, start) $ \(n, h) -> runMaybeT $ unfolder n h

getLastTxs :: ExplorerMode m => Word -> Word -> m [CTxEntry]
getLastTxs (fromIntegral -> lim) (fromIntegral -> off) = do
    mempoolTxs <- getMempoolTxs

    let lenTxs = length mempoolTxs
        (newOff, newLim) = recalculateOffLim off lim lenTxs
        localTxsWithTs = take lim $ drop off mempoolTxs

    blockTxsWithTs <- getBlockchainTxs newOff newLim

    pure $ [toTxEntry (tiTimestamp txi) (tiTx txi) | txi <- localTxsWithTs <> blockTxsWithTs]

getBlockSummary :: ExplorerMode m => CHash -> m CBlockSummary
getBlockSummary (fromCHash' -> h) = do
    mainBlock <- getMainBlock h
    toBlockSummary mainBlock

getBlockTxs :: ExplorerMode m => CHash -> Word -> Word -> m [CTxEntry]
getBlockTxs (fromCHash' -> h) (fromIntegral -> lim) (fromIntegral -> off) = do
    blk <- getMainBlock h
    txs <- topsortTxsOrFail withHash $ toList $ blk ^. blockTxs
    forM (take lim . drop off $ txs) $ \tx -> do
        TxExtra {..} <- GS.getTxExtra (hash tx) >>=
            maybeThrow (Internal "In-block transaction doesn't \
                                 \have extra info in DB")
        pure $ toTxEntry teReceivedTime tx

getAddressSummary :: ExplorerMode m => CAddress -> m CAddressSummary
getAddressSummary cAddr = cAddrToAddr cAddr >>= \addr -> case addr of
    PubKeyAddress sid _ -> do
        balance <- fromMaybe (mkCoin 0) <$> GS.getFtsStake sid
        -- TODO: add number of coins when it's implemented
        -- TODO: retrieve transactions from something like an index
        txIds <- getNewestFirst <$> getAddrHistory addr
        transactions <- forM txIds $ \id -> do
            extra <- getTxExtraOrFail id
            tx <- getTxMain id extra
            let txInt = TxInternal (teReceivedTime extra) tx
            pure $ toTxBrief txInt extra
        return $ CAddressSummary cAddr 0 balance transactions
    _ -> throwM $
         Internal "Non-P2PKH addresses are not supported in Explorer yet"

getTxSummary :: ExplorerMode m => CTxId -> m CTxSummary
getTxSummary cTxId = do
    -- There are two places whence we can fetch a transaction: MemPool and DB.
    -- However, TxExtra should be added in the DB when a transaction is added
    -- to MemPool. So we start with TxExtra and then figure out whence to fetch
    -- the rest.
    txId <- cTxIdToTxId cTxId
    txExtra <- getTxExtraOrFail txId

    let blockchainPlace = teBlockchainPlace txExtra
        inputOutputs = map toaOut $ NE.toList $ teInputOutputs txExtra
        receivedTime = teReceivedTime txExtra

    (ctsBlockTimeIssued, ctsBlockHeight, ctsOutputs) <-
        case blockchainPlace of
            Nothing -> do
                -- Fetching transaction from MemPool.
                tx <- fetchTxFromMempoolOrFail txId
                let txOutputs = convertTxOutputs . NE.toList . _txOutputs $
                        view _1 tx
                pure (Nothing, Nothing, txOutputs)
            Just (headerHash, txIndexInBlock) -> do
                -- Fetching transaction from DB.
                mb <- getMainBlock headerHash
                blkSlotStart <- getBlkSlotStart mb
                let blockHeight = fromIntegral $ mb ^. difficultyL
                tx <- maybeThrow (Internal "TxExtra return tx index that is out of bounds") $
                      atMay (toList $ mb ^. blockTxs) (fromIntegral txIndexInBlock)
                let txOutputs = convertTxOutputs . NE.toList $ _txOutputs tx
                    ts = toPosixTime <$> blkSlotStart
                pure (ts, Just blockHeight, txOutputs)

    let ctsId = cTxId
        ctsTxTimeIssued = toPosixTime receivedTime
        ctsRelayedBy = Nothing
        ctsTotalInput = unsafeIntegerToCoin $ sumCoins $ map txOutValue inputOutputs
        ctsInputs = convertTxOutputs inputOutputs
        ctsTotalOutput = unsafeIntegerToCoin $ sumCoins $ map snd ctsOutputs

    when (ctsTotalOutput > ctsTotalInput) $
        throwM $ Internal "Detected tx with output greater than input"

    let ctsFees = unsafeSubCoin ctsTotalInput ctsTotalOutput
    pure $ CTxSummary {..}

--------------------------------------------------------------------------------
-- Helpers
--------------------------------------------------------------------------------

fetchTxFromMempoolOrFail :: ExplorerMode m => TxId -> m TxAux
fetchTxFromMempoolOrFail txId =
    maybeThrow (Internal "Transaction not found in the mempool") =<<
    view (mpLocalTxs . at txId) <$> getMemPool

getMempoolTxs :: ExplorerMode m => m [TxInternal]
getMempoolTxs = do
    let mkWhTx (txid, (tx, _, _)) = WithHash tx txid
    localTxs <- fmap reverse $ topsortTxsOrFail mkWhTx =<< getLocalTxs
    localTxExtras <- MM.insertionsMap . view mpLocalTxsExtra <$> getMemPool

    pure . flip mapMaybe localTxs $ \(id, (tx, _, _)) -> do
        TxExtra {..} <- HM.lookup id localTxExtras
        pure $ TxInternal teReceivedTime tx

recalculateOffLim :: Int -> Int -> Int -> (Int, Int)
recalculateOffLim off lim lenTxs =
    if lenTxs <= off
    then (off - lenTxs, lim)
    else (0, lim - (lenTxs - off))

getBlockchainTxs :: ExplorerMode m => Int -> Int -> m [TxInternal]
getBlockchainTxs origOff origLim = do
    let unfolder off lim h = do
            when (lim <= 0) $
                fail "Finished"
            MaybeT (DB.getBlock @SscGodTossing h) >>= \case
                Left gb -> unfolder off lim (gb ^. prevBlockL)
                Right mb -> do
                    let mTxs = mb ^. blockTxs
                        lenTxs = length mTxs
                    if off >= lenTxs
                        then return ([], (off - lenTxs, lim, mb ^. prevBlockL))
                        else do
                        txs <- topsortTxsOrFail identity $ map withHash $ toList mTxs
                        let neededTxs = take lim $ drop off $ reverse txs
                            (newOff, newLim) = recalculateOffLim off lim lenTxs
                        blkTxEntries <- lift $ forM neededTxs $ \(WithHash tx id) -> do
                            TxExtra {..} <- maybeThrow (Internal "No extra info for tx in DB") =<<
                                            GS.getTxExtra id
                            pure $ TxInternal teReceivedTime tx
                        return (blkTxEntries, (newOff, newLim, mb ^. prevBlockL))

    tip <- GS.getTip
    fmap concat $ flip unfoldrM (origOff, origLim, tip) $
        \(o, l, h) -> runMaybeT $ unfolder o l h

getBlkSlotStart :: MonadSlots m => MainBlock ssc -> m (Maybe Timestamp)
getBlkSlotStart blk = getSlotStart $ blk ^. gbHeader . gbhConsensus . mcdSlot

topsortTxsOrFail :: MonadThrow m => (a -> WithHash Tx) -> [a] -> m [a]
topsortTxsOrFail f =
    maybeThrow (Internal "Dependency loop in txs set") .
    topsortTxs f

cAddrToAddr :: MonadThrow m => CAddress -> m Address
cAddrToAddr cAddr =
    fromCAddress cAddr &
    either (const $ throwM $ Internal "Invalid address!") pure

cTxIdToTxId :: MonadThrow m => CTxId -> m TxId
cTxIdToTxId cTxId =
    fromCTxId cTxId &
    either (const $ throwM $ Internal "Invalid transaction id!") pure

getMainBlock :: ExplorerMode m => HeaderHash -> m (MainBlock SscGodTossing)
getMainBlock h =
    DB.getBlock h >>=
    maybeThrow (Internal "No block found") >>=
    either (const $ throwM $ Internal "Block is genesis block") pure

getTxExtra :: ExplorerMode m => TxId -> m (Maybe TxExtra)
getTxExtra id =
    MM.lookupM GS.getTxExtra id =<<
    view mpLocalTxsExtra <$> getMemPool

getTxExtraOrFail :: ExplorerMode m => TxId -> m TxExtra
getTxExtraOrFail id =
    maybeThrow (Internal "Transaction not found") =<< getTxExtra id

getAddrHistory :: ExplorerMode m => Address -> m AddrHistory
getAddrHistory addr = getMemPool >>=
    maybe (GS.getAddrHistory addr) pure . view (mpAddrHistories . at addr)

getTxMain :: ExplorerMode m => TxId -> TxExtra -> m Tx
getTxMain id TxExtra {..} = case teBlockchainPlace of
    Nothing -> view _1 <$> fetchTxFromMempoolOrFail id
    Just (hh, idx) -> do
        mb <- getMainBlock hh
        maybeThrow (Internal "TxExtra return tx index that is out of bounds") $
            atMay (toList $ mb ^. blockTxs) $ fromIntegral idx<|MERGE_RESOLUTION|>--- conflicted
+++ resolved
@@ -1,14 +1,7 @@
-<<<<<<< HEAD
-{-# LANGUAGE ConstraintKinds #-}
-{-# LANGUAGE TupleSections   #-}
-{-# LANGUAGE TypeOperators   #-}
-=======
 {-# LANGUAGE ConstraintKinds     #-}
 {-# LANGUAGE ScopedTypeVariables #-}
 {-# LANGUAGE TupleSections       #-}
 {-# LANGUAGE TypeOperators       #-}
-
->>>>>>> 151614df
 -- API server logic
 
 module Pos.Explorer.Web.Server
@@ -38,20 +31,6 @@
 import qualified Pos.DB.Block                   as DB
 import qualified Pos.DB.GState                  as GS
 import qualified Pos.DB.GState.Balances         as GS (getFtsStake)
-<<<<<<< HEAD
-import qualified Pos.DB.GState.Explorer         as GS (getAddrHistory, getTxExtra)
-import           Pos.Slotting                   (MonadSlots (..), getSlotStart)
-import           Pos.Ssc.GodTossing             (SscGodTossing)
-import           Pos.Txp                        (Tx (..), TxAux, TxId, TxOutAux (..),
-                                                 getLocalTxs, getMemPool, mpAddrHistories,
-                                                 mpLocalTxs, mpLocalTxsExtra, topsortTxs,
-                                                 txOutValue, _txOutputs)
-import           Pos.Types                      (Address (..), HeaderHash, MainBlock,
-                                                 Timestamp, blockTxs, difficultyL,
-                                                 gbHeader, gbhConsensus, mcdSlot, mkCoin,
-                                                 prevBlockL, sumCoins,
-                                                 unsafeIntegerToCoin, unsafeSubCoin)
-=======
 import qualified Pos.DB.GState.Explorer         as GS (getAddrHistory,
                                                        getTxExtra)
 import           Pos.Slotting                   (MonadSlots (..), getSlotStart)
@@ -69,7 +48,6 @@
                                                  prevBlockL, sumCoins,
                                                  unsafeIntegerToCoin,
                                                  unsafeSubCoin)
->>>>>>> 151614df
 import           Pos.Types.Explorer             (AddrHistory, TxExtra (..))
 import           Pos.Util                       (NewestFirst (..), maybeThrow)
 import qualified Pos.Util.Modifier              as MM
@@ -78,15 +56,6 @@
 
 import           Pos.Explorer.Aeson.ClientTypes ()
 import           Pos.Explorer.Web.Api           (ExplorerApi, explorerApi)
-<<<<<<< HEAD
-import           Pos.Explorer.Web.ClientTypes   (CAddress (..), CAddressSummary (..),
-                                                 CBlockEntry (..), CBlockSummary (..),
-                                                 CHash, CTxEntry (..), CTxId (..),
-                                                 CTxSummary (..), TxInternal (..),
-                                                 convertTxOutputs, fromCAddress,
-                                                 fromCHash', fromCTxId, toBlockEntry,
-                                                 toBlockSummary, toPosixTime, toTxBrief,
-=======
 import           Pos.Explorer.Web.ClientTypes   (CAddress (..),
                                                  CAddressSummary (..),
                                                  CBlockEntry (..),
@@ -102,7 +71,6 @@
                                                  fromCSearchIdTx, fromCTxId,
                                                  toBlockEntry, toBlockSummary,
                                                  toPosixTime, toTxBrief,
->>>>>>> 151614df
                                                  toTxEntry)
 import           Pos.Explorer.Web.Error         (ExplorerError (..))
 
