{-# LANGUAGE ScopedTypeVariables #-}
{-# LANGUAGE TypeFamilies        #-}

-- | Part of GState DB which stores data necessary for heavyweight delegation.

module Pos.Delegation.DB
       ( getPskByIssuer
       , getPskChain
       , getPskForest
       , isIssuerByAddressHash
       , getDlgTransitive
       , getDlgTransitiveReverse

       , DelegationOp (..)

       , runDlgTransIterator
       , runDlgTransMapIterator

       , getDelegators
       ) where

import           Universum

<<<<<<< HEAD
import           Control.Lens         (uses, (%=))
import qualified Data.HashMap.Strict  as HM
import qualified Data.HashSet         as HS
=======
import qualified Data.HashMap.Strict  as HM
>>>>>>> f571087e
import qualified Database.RocksDB     as Rocks

import           Pos.Binary.Class     (encodeStrict)
import           Pos.Crypto           (PublicKey, pskDelegatePk, pskIssuerPk)
<<<<<<< HEAD
import           Pos.DB.Class         (MonadDB, getGStateDB)
import           Pos.DB.Error         (DBError (DBMalformed))
import           Pos.DB.Functions     (RocksBatchOp (..), encodeWithKeyPrefix, rocksGetBi)
import           Pos.DB.Iterator      (DBIteratorClass (..), DBnIterator, DBnMapIterator,
                                       IterType, runDBnIterator, runDBnMapIterator)
import           Pos.DB.Types         (NodeDBs (_gStateDB))
import           Pos.Delegation.Types (DlgMemPool)
import           Pos.Types            (ProxySKHeavy, StakeholderId, addressHash)
import           Pos.Util.Iterator    (nextItem)

=======
import           Pos.DB.Class         (MonadDB, MonadDBPure)
import           Pos.DB.Functions     (RocksBatchOp (..), encodeWithKeyPrefix)
import           Pos.DB.GState.Common (gsGetBi)
import           Pos.DB.Iterator      (DBIteratorClass (..), DBnIterator, DBnMapIterator,
                                       IterType, runDBnIterator, runDBnMapIterator)
import           Pos.DB.Types         (NodeDBs (_gStateDB))
import           Pos.Types            (ProxySKHeavy, StakeholderId, addressHash)
import           Pos.Util.Iterator    (nextItem)
>>>>>>> f571087e

----------------------------------------------------------------------------
-- Getters/direct accessors
----------------------------------------------------------------------------

<<<<<<< HEAD
-- | Retrieves certificate by issuer public key or his
-- address/stakeholder id, if present.
getPskByIssuer
    :: MonadDB m
    => Either PublicKey StakeholderId -> m (Maybe ProxySKHeavy)
getPskByIssuer (either addressHash identity -> issuer) =
    rocksGetBi (pskKey issuer) =<< getGStateDB

-- | Given an issuer, retrieves all certificate chains starting in
-- issuer. This function performs a series of consequental db reads so
-- it must be used under the shared lock.
getPskChain
    :: MonadDB m
    => Either PublicKey StakeholderId -> m DlgMemPool
getPskChain = getPskChainInternal HS.empty

-- See doc for 'getPskTree'. This function also stops traversal if
-- encounters anyone in 'toIgnore' set.
getPskChainInternal
    :: MonadDB m
    => HashSet StakeholderId -> Either PublicKey StakeholderId -> m DlgMemPool
getPskChainInternal toIgnore (either addressHash identity -> issuer) =
    fmap (view _1) $ flip execStateT (HM.empty, [issuer], HS.empty) trav
  where
    trav = use _2 >>= \case
        []                           -> pass
        (x:_) | HS.member x toIgnore -> (_2 %= drop 1) >> trav
        (x:_)                        -> do
            whenM (uses _3 $ HS.member x) $
                throwM $ DBMalformed "getPskTree: found a PSK loop"
            _2 %= drop 1
            pskM <- lift $ getPskByIssuer $ Right x
            whenJust pskM $ \psk -> do
                let is = pskIssuerPk psk
                _1 %= HM.insert is psk
                _3 %= HS.insert (addressHash is)
            trav

-- | Retrieves certificate forest, where given issuers are trees'
-- leaves. Executes 'getPskChain' for every issuer and merges. This
-- function must be used under outside shared lock.
getPskForest
    :: (MonadDB m)
    => Either [PublicKey] [StakeholderId] -> m DlgMemPool
getPskForest (either (fmap addressHash) identity -> issuers) =
    foldlM foldFoo HM.empty (map Right issuers)
  where
    -- Don't revisit branches we retrieved earlier.
    foldFoo cur = getPskChainInternal (HS.fromList $ map addressHash $ HM.keys cur)

-- | Checks if stakeholder is psk issuer.
isIssuerByAddressHash :: MonadDB m => StakeholderId -> m Bool
isIssuerByAddressHash = fmap isJust . getPskByIssuer . Right

-- | Given issuer @i@ returns @d@ such that there exists @x1..xn@ with
-- @i->x1->...->xn->d@.
getDlgTransitive :: MonadDB m => PublicKey -> m (Maybe PublicKey)
getDlgTransitive iPk = rocksGetBi (transDlgKey iPk) =<< getGStateDB

-- | Reverse map of transitive delegation. Given a delegate @d@
-- returns all @i@ such that 'getDlgTransitive' returns @d@ on @i@.
getDlgTransitiveReverse :: MonadDB m => PublicKey -> m [PublicKey]
getDlgTransitiveReverse dPk =
    fmap (fromMaybe []) . rocksGetBi (transRevDlgKey dPk) =<< getGStateDB
=======
-- | Retrieves certificate by issuer address (hash of public key) if present.
getPSKByIssuerAddressHash :: MonadDBPure m => StakeholderId -> m (Maybe ProxySKHeavy)
getPSKByIssuerAddressHash addrHash = gsGetBi (pskKey addrHash)

-- | Retrieves certificate by issuer public key if present.
getPSKByIssuer :: MonadDBPure m => PublicKey -> m (Maybe ProxySKHeavy)
getPSKByIssuer = getPSKByIssuerAddressHash . addressHash

isIssuerByAddressHash :: (MonadDBPure m) => StakeholderId -> m Bool
isIssuerByAddressHash = fmap isJust . getPSKByIssuerAddressHash
>>>>>>> f571087e

----------------------------------------------------------------------------
-- Batch operations
----------------------------------------------------------------------------

data DelegationOp
    = AddPsk !ProxySKHeavy
    -- ^ Adds Psk. Overwrites if present.
    | DelPsk !PublicKey
    -- ^ Removes PSK by issuer PK.
    | AddTransitiveDlg PublicKey PublicKey
    -- ^ Transitive delegation relation adding.
    | DelTransitiveDlg PublicKey
    -- ^ Remove i -> d link for i.
    | SetTransitiveDlgRev PublicKey [PublicKey]
    -- ^ Set value to map d -> [i], reverse index of transitive dlg

instance RocksBatchOp DelegationOp where
    toBatchOp (AddPsk psk)
        | pskIssuerPk psk == pskDelegatePk psk = [] -- panic maybe
        | otherwise =
            [Rocks.Put (pskKey $ addressHash $ pskIssuerPk psk)
                       (encodeStrict psk)]
    toBatchOp (DelPsk issuerPk) = [Rocks.Del $ pskKey $ addressHash issuerPk]
    toBatchOp (AddTransitiveDlg iPk dPk) = [Rocks.Put (transDlgKey iPk) (encodeStrict dPk)]
    toBatchOp (DelTransitiveDlg iPk) = [Rocks.Del $ transDlgKey iPk]
    toBatchOp (SetTransitiveDlgRev dPk []) = [Rocks.Del $ transRevDlgKey dPk]
    toBatchOp (SetTransitiveDlgRev dPk iPks) =
        [Rocks.Put (transRevDlgKey dPk) (encodeStrict iPks)]

----------------------------------------------------------------------------
-- Iteration
----------------------------------------------------------------------------

-- Transitive relation iteration
data DlgTransIter

instance DBIteratorClass DlgTransIter where
    type IterKey DlgTransIter = PublicKey
    type IterValue DlgTransIter = PublicKey
    iterKeyPrefix _ = iterTransPrefix

runDlgTransIterator
    :: forall m a . MonadDB m
    => DBnIterator DlgTransIter a -> m a
runDlgTransIterator = runDBnIterator @DlgTransIter _gStateDB

runDlgTransMapIterator
    :: forall v m a . MonadDB m
    => DBnMapIterator DlgTransIter v a -> (IterType DlgTransIter -> v) -> m a
runDlgTransMapIterator = runDBnMapIterator @DlgTransIter _gStateDB

----------------------------------------------------------------------------
-- Keys
----------------------------------------------------------------------------

-- Storing Hash IssuerPk -> ProxySKHeavy
pskKey :: StakeholderId -> ByteString
pskKey s = "d/p/" <> encodeStrict s

transDlgKey :: PublicKey -> ByteString
transDlgKey = encodeWithKeyPrefix @DlgTransIter

iterTransPrefix :: ByteString
iterTransPrefix = "d/t/"

-- Reverse index of iterTransitive
transRevDlgKey :: PublicKey -> ByteString
transRevDlgKey pk = "d/tb/" <> encodeStrict pk

----------------------------------------------------------------------------
-- Helper functions
----------------------------------------------------------------------------

-- | For each stakeholder, say who has delegated to that stakeholder.
--
-- NB. It's not called @getIssuers@ because we already have issuers (i.e.
-- block issuers)
getDelegators :: MonadDB m => m (HashMap StakeholderId [StakeholderId])
getDelegators = runDlgTransMapIterator (step mempty) identity
  where
    step hm = nextItem >>= maybe (pure hm) (\(addressHash -> iss, addressHash -> del) -> do
        let curList = HM.lookupDefault [] del hm
        step (HM.insert del (iss:curList) hm))<|MERGE_RESOLUTION|>--- conflicted
+++ resolved
@@ -21,21 +21,17 @@
 
 import           Universum
 
-<<<<<<< HEAD
 import           Control.Lens         (uses, (%=))
 import qualified Data.HashMap.Strict  as HM
 import qualified Data.HashSet         as HS
-=======
-import qualified Data.HashMap.Strict  as HM
->>>>>>> f571087e
 import qualified Database.RocksDB     as Rocks
 
 import           Pos.Binary.Class     (encodeStrict)
 import           Pos.Crypto           (PublicKey, pskDelegatePk, pskIssuerPk)
-<<<<<<< HEAD
-import           Pos.DB.Class         (MonadDB, getGStateDB)
+import           Pos.DB.Class         (MonadDB, MonadDBPure)
 import           Pos.DB.Error         (DBError (DBMalformed))
-import           Pos.DB.Functions     (RocksBatchOp (..), encodeWithKeyPrefix, rocksGetBi)
+import           Pos.DB.Functions     (RocksBatchOp (..), encodeWithKeyPrefix)
+import           Pos.DB.GState.Common (gsGetBi)
 import           Pos.DB.Iterator      (DBIteratorClass (..), DBnIterator, DBnMapIterator,
                                        IterType, runDBnIterator, runDBnMapIterator)
 import           Pos.DB.Types         (NodeDBs (_gStateDB))
@@ -43,42 +39,29 @@
 import           Pos.Types            (ProxySKHeavy, StakeholderId, addressHash)
 import           Pos.Util.Iterator    (nextItem)
 
-=======
-import           Pos.DB.Class         (MonadDB, MonadDBPure)
-import           Pos.DB.Functions     (RocksBatchOp (..), encodeWithKeyPrefix)
-import           Pos.DB.GState.Common (gsGetBi)
-import           Pos.DB.Iterator      (DBIteratorClass (..), DBnIterator, DBnMapIterator,
-                                       IterType, runDBnIterator, runDBnMapIterator)
-import           Pos.DB.Types         (NodeDBs (_gStateDB))
-import           Pos.Types            (ProxySKHeavy, StakeholderId, addressHash)
-import           Pos.Util.Iterator    (nextItem)
->>>>>>> f571087e
-
 ----------------------------------------------------------------------------
 -- Getters/direct accessors
 ----------------------------------------------------------------------------
 
-<<<<<<< HEAD
 -- | Retrieves certificate by issuer public key or his
 -- address/stakeholder id, if present.
 getPskByIssuer
-    :: MonadDB m
+    :: MonadDBPure m
     => Either PublicKey StakeholderId -> m (Maybe ProxySKHeavy)
-getPskByIssuer (either addressHash identity -> issuer) =
-    rocksGetBi (pskKey issuer) =<< getGStateDB
+getPskByIssuer (either addressHash identity -> issuer) = gsGetBi (pskKey issuer)
 
 -- | Given an issuer, retrieves all certificate chains starting in
 -- issuer. This function performs a series of consequental db reads so
 -- it must be used under the shared lock.
 getPskChain
-    :: MonadDB m
+    :: MonadDBPure m
     => Either PublicKey StakeholderId -> m DlgMemPool
 getPskChain = getPskChainInternal HS.empty
 
 -- See doc for 'getPskTree'. This function also stops traversal if
 -- encounters anyone in 'toIgnore' set.
 getPskChainInternal
-    :: MonadDB m
+    :: MonadDBPure m
     => HashSet StakeholderId -> Either PublicKey StakeholderId -> m DlgMemPool
 getPskChainInternal toIgnore (either addressHash identity -> issuer) =
     fmap (view _1) $ flip execStateT (HM.empty, [issuer], HS.empty) trav
@@ -101,7 +84,7 @@
 -- leaves. Executes 'getPskChain' for every issuer and merges. This
 -- function must be used under outside shared lock.
 getPskForest
-    :: (MonadDB m)
+    :: (MonadDBPure m)
     => Either [PublicKey] [StakeholderId] -> m DlgMemPool
 getPskForest (either (fmap addressHash) identity -> issuers) =
     foldlM foldFoo HM.empty (map Right issuers)
@@ -110,20 +93,20 @@
     foldFoo cur = getPskChainInternal (HS.fromList $ map addressHash $ HM.keys cur)
 
 -- | Checks if stakeholder is psk issuer.
-isIssuerByAddressHash :: MonadDB m => StakeholderId -> m Bool
+isIssuerByAddressHash :: MonadDBPure m => StakeholderId -> m Bool
 isIssuerByAddressHash = fmap isJust . getPskByIssuer . Right
 
 -- | Given issuer @i@ returns @d@ such that there exists @x1..xn@ with
 -- @i->x1->...->xn->d@.
-getDlgTransitive :: MonadDB m => PublicKey -> m (Maybe PublicKey)
-getDlgTransitive iPk = rocksGetBi (transDlgKey iPk) =<< getGStateDB
+getDlgTransitive :: MonadDBPure m => PublicKey -> m (Maybe PublicKey)
+getDlgTransitive iPk = gsGetBi (transDlgKey iPk)
 
 -- | Reverse map of transitive delegation. Given a delegate @d@
 -- returns all @i@ such that 'getDlgTransitive' returns @d@ on @i@.
-getDlgTransitiveReverse :: MonadDB m => PublicKey -> m [PublicKey]
-getDlgTransitiveReverse dPk =
-    fmap (fromMaybe []) . rocksGetBi (transRevDlgKey dPk) =<< getGStateDB
-=======
+getDlgTransitiveReverse :: MonadDBPure m => PublicKey -> m [PublicKey]
+getDlgTransitiveReverse dPk = fmap (fromMaybe []) $ gsGetBi (transRevDlgKey dPk)
+
+{-
 -- | Retrieves certificate by issuer address (hash of public key) if present.
 getPSKByIssuerAddressHash :: MonadDBPure m => StakeholderId -> m (Maybe ProxySKHeavy)
 getPSKByIssuerAddressHash addrHash = gsGetBi (pskKey addrHash)
@@ -134,7 +117,7 @@
 
 isIssuerByAddressHash :: (MonadDBPure m) => StakeholderId -> m Bool
 isIssuerByAddressHash = fmap isJust . getPSKByIssuerAddressHash
->>>>>>> f571087e
+-}
 
 ----------------------------------------------------------------------------
 -- Batch operations
