{-# LANGUAGE AllowAmbiguousTypes #-}
{-# LANGUAGE ScopedTypeVariables #-}

-- | Network-related logic that's mostly methods and dialogs between
-- nodes. Also see "Pos.Block.Network.Retrieval" for retrieval worker
-- loop logic.
module Pos.Block.Network.Logic
       (
         triggerRecovery
       , requestTipOuts
       , requestTip

       , handleUnsolicitedHeaders
       , mkHeadersRequest
       , requestHeaders
       , requestHeaders'

       , mkBlocksRequest
       , handleBlocks
       ) where

import           Universum

import           Control.Concurrent.STM     (isFullTBQueue, putTMVar, readTVar,
                                             tryReadTMVar, tryTakeTMVar, writeTBQueue,
                                             writeTVar)
import           Control.Exception          (Exception (..))
import           Control.Lens               (_Wrapped)
import qualified Data.List.NonEmpty         as NE
import qualified Data.Text.Buildable        as B
import           Ether.Internal             (HasLens (..))
import           Formatting                 (bprint, build, sformat, shown, stext, (%))
import           Mockable                   (fork)
import           Paths_cardano_sl           (version)
import           Serokell.Util.Text         (listJson)
import           Serokell.Util.Verify       (VerificationRes (..), formatFirstError)
import           System.Wlog                (logDebug, logInfo, logWarning)

import           Pos.Binary.Communication   ()
import           Pos.Binary.Txp             ()
import           Pos.Block.Core             (Block, BlockHeader, blockHeader)
import           Pos.Block.Logic            (ClassifyHeaderRes (..),
                                             ClassifyHeadersRes (..), classifyHeaders,
                                             classifyNewHeader, getHeadersOlderExp,
                                             lcaWithMainChain, needRecovery,
                                             verifyAndApplyBlocks, withBlkSemaphore)
import qualified Pos.Block.Logic            as L
import           Pos.Block.Network.Announce (announceBlock)
import           Pos.Block.Network.Types    (MsgGetBlocks (..), MsgGetHeaders (..),
                                             MsgHeaders (..))
import           Pos.Block.Pure             (verifyHeaders)
import           Pos.Block.RetrievalQueue   (BlockRetrievalTask (..))
import           Pos.Block.Types            (Blund)
import           Pos.Communication.Limits   (recvLimited)
import           Pos.Communication.Protocol (Conversation (..), ConversationActions (..),
                                             NodeId, OutSpecs, SendActions (..), convH,
                                             toOutSpecs)
import           Pos.Context                (BlockRetrievalQueueTag, LastKnownHeaderTag,
                                             RecoveryHeaderTag, recoveryInProgress)
import           Pos.Core                   (HasHeaderHash (..), HeaderHash, difficultyL,
                                             gbHeader, headerHashG, prevBlockL)
import           Pos.Crypto                 (shortHashF)
import qualified Pos.DB.DB                  as DB
import           Pos.Discovery              (converseToNeighbors)
import           Pos.Exception              (cardanoExceptionFromException,
                                             cardanoExceptionToException)
import           Pos.Reporting.Methods      (reportMisbehaviourSilent)
import           Pos.Ssc.Class              (SscHelpersClass, SscWorkersClass)
import           Pos.Util                   (inAssertMode, _neHead, _neLast)
import           Pos.Util.Chrono            (NE, NewestFirst (..), OldestFirst (..))
import           Pos.Util.JsonLog           (jlAdoptedBlock)
import           Pos.Util.TimeWarp          (CanJsonLog (..))
import           Pos.WorkMode.Class         (WorkMode)

----------------------------------------------------------------------------
-- Exceptions
----------------------------------------------------------------------------

data BlockNetLogicException
    = VerifyBlocksException Text
      -- ^ Failed to verify blocks coming from node.
    | DialogUnexpected Text
      -- ^ Node's response in any network/block related logic was
      -- unexpected.
    deriving (Show)

instance B.Buildable BlockNetLogicException where
    build e = bprint ("BlockNetLogicException: "%shown) e

instance Exception BlockNetLogicException where
    toException = cardanoExceptionToException
    fromException = cardanoExceptionFromException
    displayException = toString . pretty

----------------------------------------------------------------------------
-- Recovery
----------------------------------------------------------------------------

-- | Start recovery based on established communication. “Starting recovery”
-- means simply sending all our neighbors a 'MsgGetHeaders' message (see
-- 'requestTip'), so sometimes 'triggerRecovery' is used simply to ask for
-- tips (e.g. in 'queryBlocksWorker').
--
-- Note that when recovery is in progress (see 'recoveryInProgress'),
-- 'triggerRecovery' does nothing. It's okay because when recovery is in
-- progress and 'ncRecoveryHeader' is full, we'll be requesting blocks anyway
-- and until we're finished we shouldn't be asking for new blocks.
triggerRecovery :: forall ssc ctx m.
    (SscWorkersClass ssc, WorkMode ssc ctx m)
    => SendActions m -> m ()
triggerRecovery sendActions = unlessM recoveryInProgress $ do
    logDebug "Recovery started, requesting tips from neighbors"
    converseToNeighbors sendActions (pure . Conversation . requestTip) `catch`
        \(e :: SomeException) -> do
           logDebug ("Error happened in triggerRecovery: " <> show e)
           throwM e
    logDebug "Finished requesting tips for recovery"

requestTipOuts :: OutSpecs
requestTipOuts =
    toOutSpecs [ convH (Proxy :: Proxy MsgGetHeaders)
                       (Proxy :: Proxy (MsgHeaders ssc)) ]

-- | Is used if we're recovering after offline and want to know what's
-- current blockchain state. Sends "what's your current tip" request
-- to everybody we know.
requestTip
    :: forall ssc ctx m.
       (SscWorkersClass ssc, WorkMode ssc ctx m)
    => NodeId
    -> ConversationActions MsgGetHeaders (MsgHeaders ssc) m
    -> m ()
requestTip nodeId conv = do
    logDebug "Requesting tip..."
    send conv (MsgGetHeaders [] Nothing)
    whenJustM (recvLimited conv) handleTip
  where
    handleTip (MsgHeaders (NewestFirst (tip:|[]))) = do
        logDebug $ sformat ("Got tip "%shortHashF%", processing") (headerHash tip)
        handleUnsolicitedHeader tip nodeId
    handleTip _ = pass

----------------------------------------------------------------------------
-- Headers processing
----------------------------------------------------------------------------

-- | Make 'GetHeaders' message using our main chain. This function
-- chooses appropriate 'from' hashes and puts them into 'GetHeaders'
-- message.
mkHeadersRequest
<<<<<<< HEAD
    :: forall ssc ctx m.
       WorkMode ssc ctx m
    => Maybe HeaderHash -> m (Maybe MsgGetHeaders)
mkHeadersRequest upto = do
    mbHeaders <- nonEmpty . toList <$> getHeadersOlderExp @ssc Nothing
    pure $ (\h -> MsgGetHeaders (toList h) upto) <$> mbHeaders
=======
    :: forall ssc m.
       WorkMode ssc m
    => HeaderHash -> m (Maybe MsgGetHeaders)
mkHeadersRequest upto = runMaybeT $ do
    bHeaders <- MaybeT $ nonEmpty . toList <$> getHeadersOlderExp @ssc Nothing
    guard (not $ upto `elem` bHeaders)
    pure $ MsgGetHeaders (toList bHeaders) (Just upto)
>>>>>>> b72d626d

-- Second case of 'handleBlockheaders'
handleUnsolicitedHeaders
    :: forall ssc ctx m.
       (SscWorkersClass ssc, WorkMode ssc ctx m)
    => NonEmpty (BlockHeader ssc)
    -> NodeId
    -> m ()
handleUnsolicitedHeaders (header :| []) nodeId =
    handleUnsolicitedHeader header nodeId
-- TODO: ban node for sending more than one unsolicited header.
handleUnsolicitedHeaders (h:|hs) _ = do
    logWarning "Someone sent us nonzero amount of headers we didn't expect"
    logWarning $ sformat ("Here they are: "%listJson) (h:hs)

handleUnsolicitedHeader
    :: forall ssc ctx m.
       (SscWorkersClass ssc, WorkMode ssc ctx m)
    => BlockHeader ssc
    -> NodeId
    -> m ()
handleUnsolicitedHeader header nodeId = do
    logDebug $ sformat
        ("handleUnsolicitedHeader: single header "%shortHashF%
         " was propagated, processing")
        hHash
    classificationRes <- classifyNewHeader header
    -- TODO: should we set 'To' hash to hash of header or leave it unlimited?
    case classificationRes of
        CHContinues -> do
            logDebug $ sformat continuesFormat hHash
            addToBlockRequestQueue (one header) nodeId Nothing
        CHAlternative -> do
            logInfo $ sformat alternativeFormat hHash
            addToBlockRequestQueue' nodeId header
        CHUseless reason -> logDebug $ sformat uselessFormat hHash reason
        CHInvalid _ -> do
            logDebug $ sformat ("handleUnsolicited: header "%shortHashF%
                                " is invalid") hHash
            pass -- TODO: ban node for sending invalid block.
  where
    hHash = headerHash header
    continuesFormat =
        "Header " %shortHashF %
        " is a good continuation of our chain, requesting it"
    alternativeFormat =
        "Header " %shortHashF %
        " potentially represents good alternative chain, requesting more headers"
    uselessFormat =
        "Header " %shortHashF % " is useless for the following reason: " %stext

-- | Result of 'matchHeadersRequest'
data MatchReqHeadersRes
    = MRGood
      -- ^ Headers were indeed requested and precisely match our
      -- request
    | MRUnexpected Text
      -- ^ Headers don't represent valid response to our
      -- request. Reason is attached.
    deriving (Show)

matchRequestedHeaders
    :: (SscHelpersClass ssc)
    => NewestFirst NE (BlockHeader ssc) -> MsgGetHeaders -> Bool -> MatchReqHeadersRes
matchRequestedHeaders headers MsgGetHeaders {..} inRecovery =
    let newTip = headers ^. _Wrapped . _neHead
        startHeader = headers ^. _Wrapped . _neLast
        startMatches =
            or [ (startHeader ^. headerHashG) `elem` mghFrom
               , (startHeader ^. prevBlockL) `elem` mghFrom
               ]
        mghToMatches
            | inRecovery = True
            | isNothing mghTo = True
            | otherwise = Just (headerHash newTip) == mghTo
        verRes = verifyHeaders (headers & _Wrapped %~ toList)
    in if | not startMatches -> MRUnexpected "start (from) doesn't match"
          | not mghToMatches -> MRUnexpected "finish (to) doesn't match"
          | VerFailure errs <- verRes ->
              MRUnexpected $ "headers are bad: " <> formatFirstError errs
          | otherwise -> MRGood

-- Second argument is mghTo block header (not hash). Don't pass it
-- only if you don't know it.
requestHeaders
    :: forall ssc ctx m.
       (SscWorkersClass ssc, WorkMode ssc ctx m)
    => MsgGetHeaders
    -> NodeId
    -> Maybe (BlockHeader ssc)
    -> ConversationActions MsgGetHeaders (MsgHeaders ssc) m
    -> m ()
requestHeaders mgh nodeId origTip =
    requestHeaders' cont mgh nodeId
    where
        cont headersPostfix =
            addToBlockRequestQueue headersPostfix nodeId origTip

requestHeaders'
    :: forall ssc m.
       (SscWorkersClass ssc, WorkMode ssc m)
    => (NewestFirst NE (BlockHeader ssc) -> m ())
    -> MsgGetHeaders
    -> NodeId
    -> ConversationActions MsgGetHeaders (MsgHeaders ssc) m
    -> m ()
requestHeaders' cont mgh nodeId conv = do
    logDebug $ sformat ("requestHeaders: withConnection: sending "%build) mgh
    send conv mgh
    mHeaders <- recvLimited conv
    inRecovery <- needRecovery @ssc
    logDebug $ sformat ("requestHeaders: inRecovery = "%shown) inRecovery
    flip (maybe onNothing) mHeaders $ \(MsgHeaders headers) -> do
        logDebug $ sformat
            ("requestHeaders: withConnection: received "%listJson)
            (map headerHash headers)
        case matchRequestedHeaders headers mgh inRecovery of
            MRGood           -> do
                handleRequestedHeaders cont headers
            MRUnexpected msg -> handleUnexpected headers msg
  where
    onNothing = do
        logWarning "requestHeaders: received Nothing, waiting for MsgHeaders"
        throwM $ DialogUnexpected $
            sformat ("requestHeaders: received Nothing from "%build) nodeId
    handleUnexpected hs msg = do
        -- TODO: ban node for sending unsolicited header in conversation
        logWarning $ sformat
            ("requestHeaders: headers received were not requested or are invalid"%
             ", peer id: "%build%", reason:"%stext)
            nodeId msg
        logWarning $ sformat
            ("requestHeaders: unexpected or invalid headers: "%listJson) hs
        throwM $ DialogUnexpected $
            sformat ("requestHeaders: received unexpected headers from "%build) nodeId

-- First case of 'handleBlockheaders'
handleRequestedHeaders
<<<<<<< HEAD
    :: forall ssc ctx m.
       WorkMode ssc ctx m
    => NewestFirst NE (BlockHeader ssc)
    -> NodeId
    -> Maybe (BlockHeader ssc)
=======
    :: forall ssc m.
       WorkMode ssc m
    => (NewestFirst NE (BlockHeader ssc) -> m ())
    -> NewestFirst NE (BlockHeader ssc)
>>>>>>> b72d626d
    -> m ()
handleRequestedHeaders cont headers = do
    logDebug "handleRequestedHeaders: headers were requested, will process"
    classificationRes <- classifyHeaders headers
    let newestHeader = headers ^. _Wrapped . _neHead
        newestHash = headerHash newestHeader
        oldestHash = headerHash $ headers ^. _Wrapped . _neLast
    case classificationRes of
        CHsValid lcaChild -> do
            let lcaHash = lcaChild ^. prevBlockL
            let headers' = NE.takeWhile ((/= lcaHash) . headerHash)
                                        (getNewestFirst headers)
            logDebug $ sformat validFormat (headerHash lcaChild)newestHash
            case nonEmpty headers' of
                Nothing -> logWarning $
                    "handleRequestedHeaders: couldn't find LCA child " <>
                    "within headers returned, most probably classifyHeaders is broken"
                Just headersPostfix ->
                    cont (NewestFirst headersPostfix)
        CHsUseless reason ->
            logDebug $ sformat uselessFormat oldestHash newestHash reason
        CHsInvalid reason ->
             -- TODO: ban node for sending invalid block.
            logDebug $ sformat invalidFormat oldestHash newestHash reason
  where
    validFormat =
        "Received valid headers, can request blocks from " %shortHashF % " to " %shortHashF
    genericFormat what =
        "Chain of headers from " %shortHashF % " to " %shortHashF %
        " is "%what%" for the following reason: " %stext
    uselessFormat = genericFormat "useless"
    invalidFormat = genericFormat "invalid"

-- | Given nonempty list of valid blockheaders and nodeid, this
-- function will put them into download queue and they will be
-- processed later. Second argument is optional recovery mode tip --
-- after pack of blocks is processed, next pack of headers will be
-- requested until this header hash is received.
addToBlockRequestQueue
    :: forall ssc ctx m.
       (WorkMode ssc ctx m)
    => NewestFirst NE (BlockHeader ssc)
    -> NodeId
    -> Maybe (BlockHeader ssc)
    -> m ()
addToBlockRequestQueue headers nodeId mrecoveryTip = do
    queue <- view (lensOf @BlockRetrievalQueueTag)
    recHeaderVar <- view (lensOf @RecoveryHeaderTag)
    lastKnownH <- view (lensOf @LastKnownHeaderTag)
    let updateRecoveryHeader (Just recoveryTip) = do
            oldV <- readTVar lastKnownH
            when (maybe True (recoveryTip `isMoreDifficult`) oldV) $
                writeTVar lastKnownH (Just recoveryTip)
            let replace = tryTakeTMVar recHeaderVar >>= \case
                    Just (_, header')
                        | not (recoveryTip `isMoreDifficult` header') -> pass
                    _ -> putTMVar recHeaderVar (nodeId, recoveryTip)
            tryReadTMVar recHeaderVar >>= \case
                Nothing -> replace
                Just (_,curRecHeader) ->
                    when (recoveryTip `isMoreDifficult` curRecHeader) replace
        updateRecoveryHeader Nothing = pass
    added <- atomically $ do
        updateRecoveryHeader mrecoveryTip
        ifM (isFullTBQueue queue)
            (pure False)
            (True <$ writeTBQueue queue (nodeId, RetrieveBlocksByHeaders headers))
    if added
    then logDebug $ sformat ("Added to block request queue: nodeId="%build%
                             ", headers="%listJson)
                            nodeId (fmap headerHash headers)
    else logWarning $ sformat ("Failed to add headers from "%build%
                               " to block retrieval queue: queue is full")
                              nodeId
  where
    a `isMoreDifficult` b = a ^. difficultyL > b ^. difficultyL

addToBlockRequestQueue'
    :: forall ssc m.
       (WorkMode ssc m)
    => NodeId
    -> BlockHeader ssc
    -> m ()
addToBlockRequestQueue' nodeId tip = do
    queue <- Ether.ask @BlockRetrievalQueueTag
    added <- atomically $ do
        ifM (isFullTBQueue queue)
            (pure False)
            (True <$ writeTBQueue queue (nodeId, RetrieveHeadersByTip tip))
    if added
        then logDebug $
            sformat ("Added to block request queue: nodeId="%build%
                    ", tip="%build)
                    nodeId tip
        else logWarning $
            sformat ("Failed to add headers from "%build%
                    " to block retrieval queue: queue is full")
                    nodeId

----------------------------------------------------------------------------
-- Handling blocks
----------------------------------------------------------------------------

-- | Make message which requests chain of blocks which is based on our
-- tip. LcaChild is the first block after LCA we don't
-- know. WantedBlock is the newest one we want to get.
mkBlocksRequest :: HeaderHash -> HeaderHash -> MsgGetBlocks
mkBlocksRequest lcaChild wantedBlock =
    MsgGetBlocks
    { mgbFrom = lcaChild
    , mgbTo = wantedBlock
    }

handleBlocks
    :: forall ssc ctx m.
       (SscWorkersClass ssc, WorkMode ssc ctx m)
    => NodeId
    -> OldestFirst NE (Block ssc)
    -> SendActions m
    -> m ()
handleBlocks nodeId blocks sendActions = do
    logDebug "handleBlocks: processing"
    inAssertMode $
        logInfo $
            sformat ("Processing sequence of blocks: " %listJson % "...") $
                    fmap headerHash blocks
    maybe onNoLca (handleBlocksWithLca nodeId sendActions blocks) =<<
        lcaWithMainChain (map (view blockHeader) blocks)
    inAssertMode $ logDebug $ "Finished processing sequence of blocks"
  where
    onNoLca = logWarning $
        "Sequence of blocks can't be processed, because there is no LCA. " <>
        "Probably rollback happened in parallel"

handleBlocksWithLca
    :: forall ssc ctx m.
       (SscWorkersClass ssc, WorkMode ssc ctx m)
    => NodeId
    -> SendActions m
    -> OldestFirst NE (Block ssc)
    -> HeaderHash
    -> m ()
handleBlocksWithLca nodeId sendActions blocks lcaHash = do
    logDebug $ sformat lcaFmt lcaHash
    -- Head blund in result is the youngest one.
    toRollback <- DB.loadBlundsFromTipWhile $ \blk -> headerHash blk /= lcaHash
    maybe (applyWithoutRollback sendActions blocks)
          (applyWithRollback nodeId sendActions blocks lcaHash)
          (_Wrapped nonEmpty toRollback)
  where
    lcaFmt = "Handling block w/ LCA, which is "%shortHashF

applyWithoutRollback
    :: forall ssc ctx m.
       (WorkMode ssc ctx m, SscWorkersClass ssc)
    => SendActions m
    -> OldestFirst NE (Block ssc)
    -> m ()
applyWithoutRollback sendActions blocks = do
    logInfo $ sformat ("Trying to apply blocks w/o rollback: "%listJson) $
        fmap (view blockHeader) blocks
    withBlkSemaphore applyWithoutRollbackDo >>= \case
        Left err     ->
            onFailedVerifyBlocks (getOldestFirst blocks) err
        Right newTip -> do
            when (newTip /= newestTip) $
                logWarning $ sformat
                    ("Only blocks up to "%shortHashF%" were applied, "%
                     "newer were considered invalid")
                    newTip
            let toRelay =
                    fromMaybe (error "Listeners#applyWithoutRollback is broken") $
                    find (\b -> headerHash b == newTip) blocks
                prefix = blocks
                    & _Wrapped %~ NE.takeWhile ((/= newTip) . headerHash)
                    & map (view blockHeader)
                applied = NE.fromList $
                    getOldestFirst prefix <> one (toRelay ^. blockHeader)
            relayBlock sendActions toRelay
            logInfo $ blocksAppliedMsg applied
            for_ blocks $ jsonLog . jlAdoptedBlock
  where
    newestTip = blocks ^. _Wrapped . _neLast . headerHashG
    applyWithoutRollbackDo
        :: HeaderHash -> m (Either Text HeaderHash, HeaderHash)
    applyWithoutRollbackDo curTip = do
        res <- verifyAndApplyBlocks False blocks
        let newTip = either (const curTip) identity res
        pure (res, newTip)

applyWithRollback
    :: forall ssc ctx m.
       (WorkMode ssc ctx m, SscWorkersClass ssc)
    => NodeId
    -> SendActions m
    -> OldestFirst NE (Block ssc)
    -> HeaderHash
    -> NewestFirst NE (Blund ssc)
    -> m ()
applyWithRollback nodeId sendActions toApply lca toRollback = do
    logInfo $ sformat ("Trying to apply blocks w/ rollback: "%listJson)
        (map (view blockHeader) toApply)
    logInfo $ sformat ("Blocks to rollback "%listJson) toRollbackHashes
    res <- withBlkSemaphore $ \curTip -> do
        res <- L.applyWithRollback toRollback toApplyAfterLca
        pure (res, either (const curTip) identity res)
    case res of
        Left err -> logWarning $ "Couldn't apply blocks with rollback: " <> err
        Right newTip -> do
            logDebug $ sformat
                ("Finished applying blocks w/ rollback, relaying new tip: "%shortHashF)
                newTip
            reportRollback
            logInfo $ blocksRolledBackMsg (getNewestFirst toRollback)
            logInfo $ blocksAppliedMsg (getOldestFirst toApply)
            for_ (getOldestFirst toApply) $ jsonLog . jlAdoptedBlock
            relayBlock sendActions $ toApply ^. _Wrapped . _neLast
  where
    toRollbackHashes = fmap headerHash toRollback
    toApplyHashes = fmap headerHash toApply
    reportF =
        "Fork happened, data received from "%build%
        ". Blocks rolled back: "%listJson%
        ", blocks applied: "%listJson
    reportRollback =
        unlessM recoveryInProgress $ do
            logDebug "Reporting rollback happened"
            reportMisbehaviourSilent version $
                sformat reportF nodeId toRollbackHashes toApplyHashes
    panicBrokenLca = error "applyWithRollback: nothing after LCA :<"
    toApplyAfterLca =
        OldestFirst $
        fromMaybe panicBrokenLca $ nonEmpty $
        NE.dropWhile ((lca /=) . (^. prevBlockL)) $
        getOldestFirst $ toApply

relayBlock
    :: forall ssc ctx m.
       (WorkMode ssc ctx m)
    => SendActions m -> Block ssc -> m ()
relayBlock _ (Left _)                  = logDebug "Not relaying Genesis block"
relayBlock sendActions (Right mainBlk) = do
    recoveryInProgress >>= \case
        True -> logDebug "Not relaying block in recovery mode"
        False -> do
            logDebug $ sformat ("Calling announceBlock for "%build%".") (mainBlk ^. gbHeader)
            void $ fork $ announceBlock sendActions $ mainBlk ^. gbHeader

----------------------------------------------------------------------------
-- Common logging / logic sink points
----------------------------------------------------------------------------

-- TODO: ban node for it!
onFailedVerifyBlocks
    :: forall ssc ctx m.
       (WorkMode ssc ctx m)
    => NonEmpty (Block ssc) -> Text -> m ()
onFailedVerifyBlocks blocks err = do
    logWarning $ sformat ("Failed to verify blocks: "%stext%"\n  blocks = "%listJson)
        err (fmap headerHash blocks)
    throwM $ VerifyBlocksException err

blocksAppliedMsg
    :: forall a.
       HasHeaderHash a
    => NonEmpty a -> Text
blocksAppliedMsg (block :| []) =
    sformat ("Block has been adopted "%shortHashF) (headerHash block)
blocksAppliedMsg blocks =
    sformat ("Blocks have been adopted: "%listJson) (fmap (headerHash @a) blocks)

blocksRolledBackMsg
    :: forall a.
       HasHeaderHash a
    => NonEmpty a -> Text
blocksRolledBackMsg =
    sformat ("Blocks have been rolled back: "%listJson) . fmap (headerHash @a)<|MERGE_RESOLUTION|>--- conflicted
+++ resolved
@@ -148,22 +148,13 @@
 -- chooses appropriate 'from' hashes and puts them into 'GetHeaders'
 -- message.
 mkHeadersRequest
-<<<<<<< HEAD
     :: forall ssc ctx m.
        WorkMode ssc ctx m
-    => Maybe HeaderHash -> m (Maybe MsgGetHeaders)
-mkHeadersRequest upto = do
-    mbHeaders <- nonEmpty . toList <$> getHeadersOlderExp @ssc Nothing
-    pure $ (\h -> MsgGetHeaders (toList h) upto) <$> mbHeaders
-=======
-    :: forall ssc m.
-       WorkMode ssc m
     => HeaderHash -> m (Maybe MsgGetHeaders)
 mkHeadersRequest upto = runMaybeT $ do
     bHeaders <- MaybeT $ nonEmpty . toList <$> getHeadersOlderExp @ssc Nothing
     guard (not $ upto `elem` bHeaders)
     pure $ MsgGetHeaders (toList bHeaders) (Just upto)
->>>>>>> b72d626d
 
 -- Second case of 'handleBlockheaders'
 handleUnsolicitedHeaders
@@ -263,8 +254,8 @@
             addToBlockRequestQueue headersPostfix nodeId origTip
 
 requestHeaders'
-    :: forall ssc m.
-       (SscWorkersClass ssc, WorkMode ssc m)
+    :: forall ssc ctx m.
+       (SscWorkersClass ssc, WorkMode ssc ctx m)
     => (NewestFirst NE (BlockHeader ssc) -> m ())
     -> MsgGetHeaders
     -> NodeId
@@ -302,18 +293,10 @@
 
 -- First case of 'handleBlockheaders'
 handleRequestedHeaders
-<<<<<<< HEAD
     :: forall ssc ctx m.
        WorkMode ssc ctx m
-    => NewestFirst NE (BlockHeader ssc)
-    -> NodeId
-    -> Maybe (BlockHeader ssc)
-=======
-    :: forall ssc m.
-       WorkMode ssc m
     => (NewestFirst NE (BlockHeader ssc) -> m ())
     -> NewestFirst NE (BlockHeader ssc)
->>>>>>> b72d626d
     -> m ()
 handleRequestedHeaders cont headers = do
     logDebug "handleRequestedHeaders: headers were requested, will process"
@@ -392,13 +375,13 @@
     a `isMoreDifficult` b = a ^. difficultyL > b ^. difficultyL
 
 addToBlockRequestQueue'
-    :: forall ssc m.
-       (WorkMode ssc m)
+    :: forall ssc ctx m.
+       (WorkMode ssc ctx m)
     => NodeId
     -> BlockHeader ssc
     -> m ()
 addToBlockRequestQueue' nodeId tip = do
-    queue <- Ether.ask @BlockRetrievalQueueTag
+    queue <- view (lensOf @BlockRetrievalQueueTag)
     added <- atomically $ do
         ifM (isFullTBQueue queue)
             (pure False)
