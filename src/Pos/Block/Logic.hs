{-# LANGUAGE RankNTypes          #-}
{-# LANGUAGE ScopedTypeVariables #-}

-- | Logic of blocks processing.

module Pos.Block.Logic
       (
         -- * Headers
         ClassifyHeaderRes (..)
       , classifyNewHeader
       , ClassifyHeadersRes (..)
       , classifyHeaders
       , getHeadersFromManyTo
       , getHeadersOlderExp
       , getHeadersFromToIncl
       , lcaWithMainChain

         -- * Blocks
       , applyBlocks
       , rollbackBlocks
       , verifyBlocks
       , withBlkSemaphore
       , withBlkSemaphore_
       , createGenesisBlock
       , createMainBlock
       ) where

import           Control.Lens              (view, (^.))
import           Control.Monad.Catch       (onException)
import           Control.Monad.Except      (ExceptT (ExceptT), runExceptT, throwError)
import           Control.Monad.Trans.Maybe (MaybeT (MaybeT), runMaybeT)
import           Data.Default              (Default (def))
import qualified Data.HashMap.Strict       as HM
import           Data.List.NonEmpty        (NonEmpty ((:|)), (<|))
import qualified Data.List.NonEmpty        as NE
import qualified Data.Text                 as T
import           Formatting                (build, int, sformat, (%))
import           Serokell.Util.Verify      (VerificationRes (..), formatAllErrors,
                                            isVerSuccess, verResToMonadError)
import           System.Wlog               (logDebug)
import           Universum

import           Pos.Constants             (curProtocolVersion, curSoftwareVersion, k)
import           Pos.Context               (NodeContext (ncSecretKey), getNodeContext,
                                            putBlkSemaphore, readBlkSemaphore,
<<<<<<< HEAD
                                            readLeaders, takeBlkSemaphore)
import           Pos.Crypto                (ProxySecretKey, SecretKey,
                                            WithHash (WithHash), hash, shortHashF)
=======
                                            readLeaders, readRichmen, takeBlkSemaphore)
import           Pos.Crypto                (SecretKey, WithHash (WithHash), hash,
                                            shortHashF)
>>>>>>> a8b33af0
import           Pos.Data.Attributes       (mkAttributes)
import           Pos.DB                    (MonadDB, getTipBlockHeader, loadHeadersWhile)
import qualified Pos.DB                    as DB
import           Pos.DB.Error              (DBError (..))
import           Pos.Delegation.Logic      (delegationApplyBlocks,
                                            delegationRollbackBlocks,
                                            delegationVerifyBlocks, getProxyMempool)
import           Pos.Slotting              (getCurrentSlot)
import           Pos.Ssc.Class             (Ssc (..))
import           Pos.Ssc.Extra             (sscApplyBlocks, sscApplyGlobalState,
                                            sscGetLocalPayload, sscRollback,
                                            sscVerifyBlocks)
import           Pos.Txp.Class             (getLocalTxsNUndo)
import           Pos.Txp.Logic             (txApplyBlocks, txRollbackBlocks,
                                            txVerifyBlocks)
import           Pos.Types                 (Block, BlockHeader, Blund, EpochIndex,
                                            EpochOrSlot (..), GenesisBlock, HeaderHash,
                                            MainBlock, MainExtraBodyData (..),
                                            MainExtraHeaderData (..), ProxySKEither,
                                            ProxySKSimple, SlotId (..), TxAux, TxId,
                                            Undo (..), VerifyHeaderParams (..),
                                            blockHeader, difficultyL, epochOrSlot,
                                            flattenEpochOrSlot, genesisHash,
                                            getEpochOrSlot, headerHash, headerSlot,
                                            mkGenesisBlock, mkMainBlock, mkMainBody,
                                            prevBlockL, topsortTxs, verifyHeader,
                                            verifyHeaders, vhpVerifyConsensus)
import qualified Pos.Types                 as Types
import           Pos.Util                  (inAssertMode)
import           Pos.WorkMode              (WorkMode)


-- | Result of single (new) header classification.
data ClassifyHeaderRes
    = CHContinues      -- ^ Header continues our main chain.
    | CHAlternative    -- ^ Header continues alternative chain which
                       -- is more difficult.
    | CHUseless !Text  -- ^ Header is useless.
    | CHInvalid !Text  -- ^ Header is invalid.

-- | Make `ClassifyHeaderRes` from list of error messages using
-- `CHRinvalid` constructor. Intended to be used with `VerificationRes`.
-- Note: this version forces computation of all error messages. It can be
-- made more efficient but less informative by using head, for example.
mkCHRinvalid :: [Text] -> ClassifyHeaderRes
mkCHRinvalid = CHInvalid . T.intercalate "; "

-- | Classify new header announced by some node. Result is represented
-- as ClassifyHeaderRes type.
classifyNewHeader
    :: (WorkMode ssc m)
    => BlockHeader ssc -> m ClassifyHeaderRes
-- Genesis headers seem useless, we can create them by ourselves.
classifyNewHeader (Left _) = pure $ CHUseless "genesis header is useless"
classifyNewHeader (Right header) = do
    curSlot <- getCurrentSlot
    -- First of all we check whether header is from current slot and
    -- ignore it if it's not.
    if curSlot == header ^. headerSlot
        then classifyNewHeaderDo <$> DB.getTip <*> DB.getTipBlock
        else return $ CHUseless "header is not for current slot"
  where
    classifyNewHeaderDo tip tipBlock
        -- If header's parent is our tip, we verify it against tip's header.
        | tip == header ^. prevBlockL =
            let vhp =
                    def
                    { vhpVerifyConsensus = True
                    , vhpPrevHeader = Just $ tipBlock ^. blockHeader
                    }
                verRes = verifyHeader vhp (Right header)
            in case verRes of
                   VerSuccess        -> CHContinues
                   VerFailure errors -> mkCHRinvalid errors
        -- If header's parent is not our tip, we check whether it's
        -- more difficult than our main chain.
        | tipBlock ^. difficultyL < header ^. difficultyL = CHAlternative
        -- If header can't continue main chain and is not more
        -- difficult than main chain, it's useless.
        | otherwise =
            CHUseless $
            "header doesn't continue main chain and is not more difficult"

-- | Find lca headers and main chain, including oldest header's parent
-- hash. Headers passed are __newest first__.
lcaWithMainChain
    :: (WorkMode ssc m)
    => NonEmpty (BlockHeader ssc) -> m (Maybe (HeaderHash ssc))
lcaWithMainChain headers@(h:|hs) =
    fmap fst . find snd <$>
        mapM (\hh -> (hh,) <$> DB.isBlockInMainChain hh)
             -- take hash of parent of last BlockHeader and convert all headers to hashes
             (map hash (h : hs) ++ [NE.last headers ^. prevBlockL])

-- | Result of multiple headers classification.
data ClassifyHeadersRes ssc
    = CHsValid (BlockHeader ssc) -- ^ Header list can be applied, LCA child attached.
    | CHsUseless !Text           -- ^ Header is useless.
    | CHsInvalid !Text           -- ^ Header is invalid.

-- | Classify headers received in response to 'GetHeaders'
-- message. Should be passed in newest-head order.
--
-- * If there are any errors in chain of headers, CHsInvalid is returned.
-- * If chain of headers is a valid continuation or alternative branch,
-- lca child is returned.
-- * If chain of headers forks from our main chain too much, CHsUseless
-- is returned, because paper suggests doing so.
classifyHeaders
    :: WorkMode ssc m
    => NonEmpty (BlockHeader ssc) -> m (ClassifyHeadersRes ssc)
classifyHeaders headers@(h:|hs) = do
    haveLast <- isJust <$> DB.getBlockHeader (hash $ NE.last headers)
    let headersValid = isVerSuccess $ verifyHeaders True $ h : hs
    if | not headersValid ->
             pure $ CHsInvalid "Header chain is invalid"
       | not haveLast ->
             pure $ CHsInvalid "Last block of the passed chain wasn't found locally"
       | otherwise -> processClassify
  where
    processClassify = do
        tipHeader <- view blockHeader <$> DB.getTipBlock
        lcaHash <- fromMaybe (panic "lca should exist") <$> lcaWithMainChain headers
        lca <- fromMaybe (panic "lca should be resolvable") <$> DB.getBlockHeader lcaHash
        -- depth in terms of slots, not difficulty
        let depthDiff =
                flattenEpochOrSlot tipHeader -
                flattenEpochOrSlot lca
        let lcaChild =
                fromMaybe (panic "processClassify@classifyHeaders") $
                find (\bh -> bh ^. prevBlockL == hash lca) (h:hs)
        pure $ if
            | hash lca == hash tipHeader -> CHsValid lcaChild
            | depthDiff < 0 -> panic "classifyHeaders@depthDiff is negative"
            | depthDiff > k ->
                  CHsUseless $
                  sformat ("Slot difference of (tip,lca) is "%int%
                           " which is more than k = "%int)
                          depthDiff (k :: Int)
            | otherwise -> CHsValid lcaChild

-- | Given a set of checkpoints to stop at, we take second header hash
-- block (or tip if latter is @Nothing@) and fetch the blocks until we
-- reach genesis block or one of checkpoints. Returned headers are
-- newest-first.
getHeadersFromManyTo
    :: (MonadDB ssc m, Ssc ssc)
    => [HeaderHash ssc] -> Maybe (HeaderHash ssc) -> m [BlockHeader ssc]
getHeadersFromManyTo checkpoints startM = do
    validCheckpoints <- catMaybes <$> mapM DB.getBlockHeader checkpoints
    tip <- DB.getTip
    let startFrom = fromMaybe tip startM
        neq = (/=) `on` getEpochOrSlot
        whileCond bh _ = all (neq bh) validCheckpoints
    headers <- reverse <$> loadHeadersWhile startFrom whileCond
    -- In case we didn't reach the very-first block we take one more
    -- because "until" predicate will stop us before we get
    -- checkpoint block and we do want to return it as well
    oneMore <- case headers of
        []       -> pure Nothing
        (last:_) -> DB.getBlockHeader $ last ^. prevBlockL
    pure $ reverse $ maybe identity (:) oneMore $ headers

-- | Given a starting point hash (we take tip if it's not in storage)
-- it returns not more than 'k' blocks distributed exponentially base
-- 2 relatively to the depth in the blockchain.
getHeadersOlderExp
    :: (MonadDB ssc m, Ssc ssc)
    => Maybe (HeaderHash ssc) -> m [HeaderHash ssc]
getHeadersOlderExp upto = do
    tip <- DB.getTip
    let upToReal = fromMaybe tip upto
        whileCond _ depth = depth <= k
    allHeaders <- reverse <$> loadHeadersWhile upToReal whileCond
    pure $ selectIndices (takeHashes allHeaders) twoPowers
  where
    -- Given list of headers newest first, maps it to their hashes
    takeHashes [] = []
    takeHashes headers@(x:_) =
        let prevHashes = map (view prevBlockL) headers
        in hash x : take (length prevHashes - 1) prevHashes
    -- Powers of 2
    twoPowers = (takeWhile (<k) $ 0 : 1 : iterate (*2) 2) ++ [k]
    -- Effectively do @!i@ for any @i@ from the index list applied to
    -- source list. Index list should be inreasing.
    selectIndices :: [a] -> [Int] -> [a]
    selectIndices elems ixs =
        let selGo _ [] _ = []
            selGo [] _ _ = []
            selGo ee@(e:es) ii@(i:is) skipped
                | skipped == i = e : selGo ee is skipped
                | otherwise    = selGo es ii $ succ skipped
        in selGo elems ixs 0

-- CSL-396 don't load all the blocks into memory at once
-- | Given @from@ and @to@ headers where @from@ is older (not strict)
-- than @to@, and valid chain in between can be found, headers in
-- range @[from..to]@ will be found. Header hashes are returned
-- oldest-first.
getHeadersFromToIncl
    :: forall ssc m .
       (MonadDB ssc m, Ssc ssc)
    => HeaderHash ssc -> HeaderHash ssc -> m (Maybe (NonEmpty (HeaderHash ssc)))
getHeadersFromToIncl older newer = runMaybeT $ do
    -- oldest and newest blocks do exist
    start <- MaybeT $ DB.getBlockHeader newer
    end <- MaybeT $ DB.getBlockHeader older
    guard $ flattenEpochOrSlot start >= flattenEpochOrSlot end
    let lowerBound = flattenEpochOrSlot end
    if newer == older
    then pure $ newer :| []
    else loadHeadersDo lowerBound (newer :| []) $ start ^. prevBlockL
  where
    loadHeadersDo
        :: Word64
        -> NonEmpty (HeaderHash ssc)
        -> HeaderHash ssc
        -> MaybeT m (NonEmpty (HeaderHash ssc))
    loadHeadersDo lowerBound hashes nextHash
        | nextHash == genesisHash = mzero
        | nextHash == older = pure $ nextHash <| hashes
        | otherwise = do
            nextHeader <- MaybeT $ DB.getBlockHeader nextHash
            guard $ flattenEpochOrSlot nextHeader > lowerBound
            loadHeadersDo lowerBound (nextHash <| hashes) (nextHeader ^. prevBlockL)

-- CHECK: @verifyBlocksLogic
-- | Verify blocks received from network. Head is expected to be the
-- oldest block. If parent of head is not our tip, verification
-- fails. This function checks everything from block, including
-- header, transactions, SSC data.
--
-- #txVerifyBlocks
-- #sscVerifyBlocks
verifyBlocks
    :: WorkMode ssc m
    => NonEmpty (Block ssc) -> m (Either Text (NonEmpty Undo))
verifyBlocks blocks = do
    runExceptT $ do
       curSlot <- getCurrentSlot
       tipBlk <- DB.getTipBlock
       verResToMonadError formatAllErrors $
           Types.verifyBlocks (Just curSlot) (tipBlk <| blocks)
       verResToMonadError formatAllErrors =<< sscVerifyBlocks False blocks
       txUndo <- ExceptT $ txVerifyBlocks blocks
       pskUndo <- ExceptT $ delegationVerifyBlocks blocks
       when (length txUndo /= length pskUndo) $ throwError "Aoeu! Placeholder!"
       pure $ NE.map (uncurry Undo) $ NE.zip txUndo pskUndo

-- | Run action acquiring lock on block application. Argument of
-- action is an old tip, result is put as a new tip.
withBlkSemaphore
    :: WorkMode ssc m
    => (HeaderHash ssc -> m (a, HeaderHash ssc)) -> m a
withBlkSemaphore action = do
    tip <- takeBlkSemaphore
    let impl = do
            (res, newTip) <- action tip
            res <$ putBlkSemaphore newTip
    impl `onException` putBlkSemaphore tip

-- | Version of withBlkSemaphore which doesn't have any result.
withBlkSemaphore_
    :: WorkMode ssc m
    => (HeaderHash ssc -> m (HeaderHash ssc)) -> m ()
withBlkSemaphore_ = withBlkSemaphore . (fmap ((), ) .)

-- | Apply definitely valid sequence of blocks. At this point we must
-- have verified all predicates regarding block (including txs and ssc
-- data checks).  We almost must have taken lock on block application
-- and ensured that chain is based on our tip.
applyBlocks :: WorkMode ssc m => NonEmpty (Blund ssc) -> m ()
applyBlocks blunds = do
    let blks = fmap fst blunds
    -- Note: it's important to put blocks first
    mapM_ putToDB blunds
    mapM_ DB.writeBatchGState =<< delegationApplyBlocks (map fst blunds)
    txApplyBlocks blunds
    sscApplyBlocks blks
    sscApplyGlobalState
  where
    putToDB (blk, undo) = DB.putBlock undo True blk

-- | Rollback sequence of blocks, head block corresponds to tip,
-- further blocks are parents. It's assumed that lock on block
-- application is taken.
rollbackBlocks :: (WorkMode ssc m) => NonEmpty (Block ssc, Undo) -> m ()
rollbackBlocks toRollback = do
    -- [CSL-378] Update sbInMain properly (in transaction)
    mapM_ DB.writeBatchGState =<< delegationRollbackBlocks toRollback
    txRollbackBlocks toRollback
    forM_ (NE.toList toRollback) $
        \(blk,_) -> DB.setBlockInMainChain (hash $ blk ^. blockHeader) False
    sscRollback $ fmap fst toRollback

----------------------------------------------------------------------------
-- GenesisBlock creation
----------------------------------------------------------------------------

-- | Create genesis block if necessary.

-- We create genesis block for current epoch when head of currently known
-- best chain is MainBlock corresponding to one of last `k` slots of
-- (i - 1)-th epoch. Main check is that epoch is `(last stored epoch +
-- 1)`, but we also don't want to create genesis block on top of blocks
-- from previous epoch which are not from last k slots, because it's
-- practically impossible for them to be valid.
createGenesisBlock
    :: forall ssc m.
       WorkMode ssc m
    => SlotId -> m (Maybe (GenesisBlock ssc))
createGenesisBlock (siEpoch -> epochIndex) =
    ifM (shouldCreateGenesisBlock epochIndex . getEpochOrSlot <$> getTipBlockHeader)
        (createGenesisBlockDo epochIndex)
        (pure Nothing)

shouldCreateGenesisBlock :: EpochIndex -> EpochOrSlot -> Bool
-- Genesis block for 0-th epoch is hardcoded.
shouldCreateGenesisBlock 0 _ = False
shouldCreateGenesisBlock epoch headEpochOrSlot =
    doCheck $ epochOrSlot (`SlotId` 0) identity headEpochOrSlot
  where
    doCheck SlotId {..} = siEpoch == epoch - 1 && siSlot >= 5 * k

createGenesisBlockDo
    :: forall ssc m.
       WorkMode ssc m
    => EpochIndex -> m (Maybe (GenesisBlock ssc))
createGenesisBlockDo epoch = do
    leaders <- readLeaders
    res <- withBlkSemaphore (createGenesisBlockCheckAgain leaders)
    res <$ inAssertMode (logDebug . sformat newTipFmt =<< readBlkSemaphore)
  where
    newTipFmt = "After creatingGenesisBlock our tip is: "%shortHashF
    createGenesisBlockCheckAgain leaders tip = do
        let noHeaderMsg =
                "There is no header is DB corresponding to tip from semaphore"
        tipHeader <-
            maybe (throwM $ DBMalformed noHeaderMsg) pure =<<
            DB.getBlockHeader tip
        createGenesisBlockFinally leaders tip tipHeader
    createGenesisBlockFinally leaders tip tipHeader
        | shouldCreateGenesisBlock epoch (getEpochOrSlot tipHeader) = do
              let blk = mkGenesisBlock (Just tipHeader) epoch leaders
              let newTip = headerHash blk
              applyBlocks (pure (Left blk, Undo [] [])) $> (Just blk, newTip)
        | otherwise = pure (Nothing, tip)

----------------------------------------------------------------------------
-- MainBlock creation
----------------------------------------------------------------------------

-- | Create a new main block on top of best chain if possible.
-- Block can be created if:
-- • we know genesis block for epoch from given SlotId
-- • last known block is not more than k slots away from
-- given SlotId
createMainBlock
    :: forall ssc m.
       WorkMode ssc m
    => SlotId
    -> Maybe ProxySKEither
    -> m (Either Text (MainBlock ssc))
createMainBlock sId pSk = withBlkSemaphore createMainBlockDo
  where
    msgFmt = "We are trying to create main block, our tip header is\n"%build
    createMainBlockDo tip = do
        tipHeader <- getTipBlockHeader
        logDebug $ sformat msgFmt tipHeader
        case canCreateBlock sId tipHeader of
            Nothing  -> convertRes <$> createMainBlockFinish sId pSk tipHeader
            Just err -> return (Left err, tip)
    convertRes blk = (Right blk, headerHash blk)

canCreateBlock :: SlotId -> BlockHeader ssc -> Maybe Text
canCreateBlock sId tipHeader
       | sId > maxSlotId =
           Just "slot id is too big, we don't know recent block"
       | (EpochOrSlot $ Right sId) < headSlot =
           Just "slot id is not biger than one from last known block"
       | otherwise = Nothing
  where
    addKSafe si = si {siSlot = min (6 * k - 1) (siSlot si + k)}
    headSlot = getEpochOrSlot tipHeader
    maxSlotId = addKSafe $ epochOrSlot (`SlotId` 0) identity headSlot

-- Here we assume that blkSemaphore has been taken.
createMainBlockFinish
    :: forall ssc m.
       WorkMode ssc m
    => SlotId
    -> Maybe ProxySKEither
    -> BlockHeader ssc
    -> m (MainBlock ssc)
createMainBlockFinish slotId pSk prevHeader = do
    (localTxs, txUndo) <- getLocalTxsNUndo
    sscData <- sscGetLocalPayload slotId
    (localPSKs, pskUndo) <- getProxyMempool
    let panicTopsort = panic "Topology of local transactions is broken!"
    let convertTx (txId, (tx, _, _)) = WithHash tx txId
    let sortedTxs = fromMaybe panicTopsort $ topsortTxs convertTx localTxs
    sk <- ncSecretKey <$> getNodeContext
    let blk = createMainBlockPure prevHeader sortedTxs pSk slotId localPSKs sscData sk
    let prependToUndo undos tx =
            fromMaybe (panic "Undo for tx not found")
<<<<<<< HEAD
                      (HM.lookup (fst tx) localUndo) : undos
    let blockUndo = Undo (reverse $ foldl' prependToUndo [] localTxs) []
=======
                      (HM.lookup (fst tx) txUndo) : undos
    let blockUndo = Undo (reverse $ foldl' prependToUndo [] localTxs) pskUndo
>>>>>>> a8b33af0
    blk <$ applyBlocks (pure (Right blk, blockUndo))

createMainBlockPure
    :: Ssc ssc
    => BlockHeader ssc
    -> [(TxId, TxAux)]
    -> Maybe ProxySKEither
    -> SlotId
    -> [ProxySKSimple]
    -> SscPayload ssc
    -> SecretKey
    -> MainBlock ssc
createMainBlockPure prevHeader txs pSk sId psks sscData sk =
    mkMainBlock (Just prevHeader) sId sk pSk body extraH extraB
  where
    -- TODO [CSL-351] inlclude proposal, votes into block
    extraB = MainExtraBodyData (mkAttributes ()) Nothing []
    extraH = MainExtraHeaderData curProtocolVersion curSoftwareVersion (mkAttributes ())
    body = mkMainBody (fmap snd txs) sscData psks<|MERGE_RESOLUTION|>--- conflicted
+++ resolved
@@ -43,15 +43,9 @@
 import           Pos.Constants             (curProtocolVersion, curSoftwareVersion, k)
 import           Pos.Context               (NodeContext (ncSecretKey), getNodeContext,
                                             putBlkSemaphore, readBlkSemaphore,
-<<<<<<< HEAD
                                             readLeaders, takeBlkSemaphore)
 import           Pos.Crypto                (ProxySecretKey, SecretKey,
                                             WithHash (WithHash), hash, shortHashF)
-=======
-                                            readLeaders, readRichmen, takeBlkSemaphore)
-import           Pos.Crypto                (SecretKey, WithHash (WithHash), hash,
-                                            shortHashF)
->>>>>>> a8b33af0
 import           Pos.Data.Attributes       (mkAttributes)
 import           Pos.DB                    (MonadDB, getTipBlockHeader, loadHeadersWhile)
 import qualified Pos.DB                    as DB
@@ -457,13 +451,8 @@
     let blk = createMainBlockPure prevHeader sortedTxs pSk slotId localPSKs sscData sk
     let prependToUndo undos tx =
             fromMaybe (panic "Undo for tx not found")
-<<<<<<< HEAD
-                      (HM.lookup (fst tx) localUndo) : undos
-    let blockUndo = Undo (reverse $ foldl' prependToUndo [] localTxs) []
-=======
                       (HM.lookup (fst tx) txUndo) : undos
     let blockUndo = Undo (reverse $ foldl' prependToUndo [] localTxs) pskUndo
->>>>>>> a8b33af0
     blk <$ applyBlocks (pure (Right blk, blockUndo))
 
 createMainBlockPure
