{-# LANGUAGE AllowAmbiguousTypes   #-}
{-# LANGUAGE ConstraintKinds       #-}
{-# LANGUAGE FlexibleContexts      #-}
{-# LANGUAGE LambdaCase            #-}
{-# LANGUAGE MultiParamTypeClasses #-}
{-# LANGUAGE ScopedTypeVariables   #-}
{-# LANGUAGE TemplateHaskell       #-}

-- | Runners in various modes.

module Pos.Launcher.Runner
       (
         -- * High level runners
         runRawRealMode
       , runProductionMode
       , runStatsMode
       , runServiceMode

         -- * Service runners
       , runSupporterReal
       , runTimeSlaveReal
       , runTimeLordReal

       -- * Exported for custom usage in CLI utils
       , addDevListeners
       , setupLoggers
       , bracketDHTInstance
       , runKDHT
       , runOurDialog
       ) where

import           Control.Concurrent.MVar         (newEmptyMVar, newMVar, takeMVar,
                                                  tryReadMVar)
import           Control.Monad                   (fail)
import           Control.Monad.Catch             (bracket)
import           Control.Monad.Trans.Control     (MonadBaseControl)
import           Control.Monad.Trans.Resource    (allocate, runResourceT)
import           Control.TimeWarp.Rpc            (Dialog, Transfer, commLoggerName,
                                                  runDialog, runTransfer)
import           Control.TimeWarp.Timed          (MonadTimed, currentTime, fork,
                                                  killThread, repeatForever, runTimedIO,
                                                  runTimedIO, sec)

import           Data.Acquire                    (withEx)
import           Data.List                       (nub)
import qualified Data.Time                       as Time
import           Formatting                      (build, sformat, shown, (%))
import           System.Directory                (doesDirectoryExist,
                                                  removeDirectoryRecursive)
import           System.FilePath                 ((</>))
import           System.Wlog                     (LoggerName (..), WithLogger, logDebug,
                                                  logInfo, logWarning, releaseAllHandlers,
                                                  traverseLoggerConfig, usingLoggerName)
import           Universum

import           Pos.Binary                      ()
import           Pos.CLI                         (readLoggerConfig)
import           Pos.Communication               (MutSocketState, SysStartRequest (..),
                                                  allListeners, newMutSocketState,
                                                  noCacheMessageNames,
                                                  sysStartReqListener,
                                                  sysStartReqListenerSlave,
                                                  sysStartRespListener)
import           Pos.Constants                   (RunningMode (..), defaultPeers,
                                                  isDevelopment, runningMode)
<<<<<<< HEAD
import           Pos.DHT.Model                   (BiP (..), ListenerDHT, MonadDHT (..),
                                                  mapListenerDHT, sendToNeighbors)
#ifdef WITH_ROCKS
import qualified Pos.Modern.DB                   as Modern
import qualified Pos.Modern.Ssc.Holder           as Modern
import qualified Pos.Modern.Txp.Holder           as Modern
import qualified Pos.Modern.Txp.Storage.UtxoView as Modern
#endif
=======
>>>>>>> e3a8bd01
import           Pos.Context                     (ContextHolder (..), NodeContext (..),
                                                  defaultProxyStorage, runContextHolder)
import           Pos.DHT.Model                   (BiP (..), ListenerDHT, MonadDHT (..),
                                                  mapListenerDHT, sendToNeighbors)
import           Pos.DHT.Model.Class             (DHTPacking, MonadDHTDialog)
import           Pos.DHT.Real                    (KademliaDHT, KademliaDHTConfig (..),
                                                  KademliaDHTInstance,
                                                  KademliaDHTInstanceConfig (..),
                                                  runKademliaDHT, startDHTInstance,
                                                  stopDHTInstance)
import           Pos.Launcher.Param              (BaseParams (..), LoggingParams (..),
                                                  NodeParams (..))
import qualified Pos.Modern.DB                   as Modern
import qualified Pos.Modern.Txp.Holder           as Modern
import qualified Pos.Modern.Txp.Storage.UtxoView as Modern
import           Pos.Ssc.Class                   (SscConstraint, SscNodeContext,
                                                  SscParams, sscCreateNodeContext)
import           Pos.Ssc.LocalData               (runSscLDImpl)
import           Pos.State                       (NodeState, closeState, openMemState,
                                                  openState, runDBHolder)
import           Pos.State.Storage               (storageFromUtxo)
import           Pos.Statistics                  (getNoStatsT, runStatsT)
import           Pos.Types                       (Timestamp (Timestamp), timestampF)
import           Pos.Util                        (runWithRandomIntervals)
import           Pos.Worker                      (statsWorkers)
import           Pos.WorkMode                    (MinWorkMode, ProductionMode,
                                                  RawRealMode, ServiceMode, StatsMode,
                                                  TimedMode, runTxLDImpl)

----------------------------------------------------------------------------
-- Service node runners
----------------------------------------------------------------------------

-- | Runs node as time-slave inside IO monad.
runTimeSlaveReal :: KademliaDHTInstance -> BaseParams -> IO Timestamp
runTimeSlaveReal inst bp = do
    mvar <- liftIO newEmptyMVar
    runServiceMode inst bp (listeners mvar) $
      case runningMode of
         Development -> do
           tId <- fork $
             runWithRandomIntervals (sec 10) (sec 60) $ liftIO (tryReadMVar mvar) >>= \case
                 Nothing -> do
                    logInfo "Asking neighbors for system start"
                    (void $ sendToNeighbors SysStartRequest) `catchAll`
                       \e -> logDebug $ sformat
                       ("Error sending SysStartRequest to neighbors: " % shown) e
                 Just _ -> fail "Close thread"
           t <- liftIO $ takeMVar mvar
           killThread tId
           t <$ logInfo (sformat ("[Time slave] adopted system start " % timestampF) t)
         Production ts -> logWarning "Time slave launched in Production" $> ts
  where
    listeners mvar =
      if isDevelopment
         then [sysStartReqListenerSlave, sysStartRespListener mvar]
         else []

-- | Runs time-lord to acquire system start.
runTimeLordReal :: LoggingParams -> IO Timestamp
runTimeLordReal lp@LoggingParams{..} = loggerBracket lp $ do
    t <- getCurTimestamp
    usingLoggerName lpRunnerTag (doLog t) $> t
  where
    doLog t = do
        realTime <- liftIO Time.getZonedTime
        logInfo (sformat ("[Time lord] System start: " %timestampF%", i. e.: "%shown) t realTime)

runSupporterReal :: KademliaDHTInstance -> BaseParams -> IO ()
runSupporterReal inst bp = runServiceMode inst bp [] $ do
    supporterKey <- currentNodeKey
    logInfo $ sformat ("Supporter key: " % build) supporterKey
    repeatForever (sec 5) (const . return $ sec 5) $
        getKnownPeers >>= logInfo . sformat ("Known peers: " % build)

----------------------------------------------------------------------------
-- High level runners
----------------------------------------------------------------------------

-- | RawRealMode runner.
runRawRealMode
    :: forall ssc c.
       SscConstraint ssc
    => KademliaDHTInstance
    -> NodeParams
    -> SscParams ssc
    -> [ListenerDHT (MutSocketState ssc) (RawRealMode ssc)]
    -> RawRealMode ssc c
    -> IO c
runRawRealMode inst np@NodeParams {..} sscnp listeners action = runResourceT $ do
    putText $ "Running listeners number: " <> show (length listeners)
    lift $ setupLoggers lp
    legacyDB <- snd <$> allocate openDb closeDb
    modernDBs <- Modern.openNodeDBs (npDbPathM </> "zhogovo")
    --initGS <- Modern.runDBHolder modernDBs (loadGlobalState @ssc)
    let initTip = notImplemented -- init tip must be here
    let run db =
            runOurDialog newMutSocketState lpRunnerTag .
            runDBHolder db .
            Modern.runDBHolder modernDBs .
            withEx (sscCreateNodeContext @ssc sscnp) $ flip (runCH np) .
            runSscLDImpl .
            runTxLDImpl .
<<<<<<< HEAD
#ifdef WITH_ROCKS
            flip Modern.runSscHolder notImplemented . -- load mpc data from blocks (from rocksdb) here
=======
>>>>>>> e3a8bd01
            flip Modern.runTxpLDHolderUV (Modern.createFromDB . Modern._utxoDB $ modernDBs) .
            runKDHT inst npBaseParams listeners $
            nodeStartMsg npBaseParams >> action
    lift $ run legacyDB
  where
    lp@LoggingParams {..} = bpLoggingParams npBaseParams
    mStorage = storageFromUtxo <$> npCustomUtxo
    openDb :: IO (NodeState ssc)
    openDb = do
        -- we rebuild DB manually, because we need to remove
        -- everything in npDbPath
        let rebuild fp =
                whenM ((npRebuildDb &&) <$> doesDirectoryExist fp) $
                removeDirectoryRecursive fp
        whenJust npDbPath rebuild
        runOurDialog newMutSocketState lpRunnerTag $
            maybe
                (openMemState mStorage)
                (openState mStorage False)
                ((</> "main") <$> npDbPath)
    closeDb :: NodeState ssc -> IO ()
    closeDb = closeState

-- | ProductionMode runner.
runProductionMode
    :: forall ssc a.
       SscConstraint ssc
    => KademliaDHTInstance -> NodeParams -> SscParams ssc ->
       ProductionMode ssc a -> IO a
runProductionMode inst np@NodeParams {..} sscnp =
    runRawRealMode inst np sscnp listeners . getNoStatsT
  where
    listeners = addDevListeners npSystemStart noStatsListeners
    noStatsListeners = map (mapListenerDHT getNoStatsT) (allListeners @ssc)

-- | StatsMode runner.
-- [CSL-169]: spawn here additional listener, which would accept stat queries
-- can be done as part of refactoring (or someone who will refactor will create new issue).
runStatsMode
    :: forall ssc a.
       SscConstraint ssc
    => KademliaDHTInstance -> NodeParams -> SscParams ssc -> StatsMode ssc a
    -> IO a
runStatsMode inst np@NodeParams {..} sscnp action =
    runRawRealMode inst np sscnp listeners $ runStatsT $ do
    mapM_ fork statsWorkers
    action
  where
    listeners = addDevListeners npSystemStart sListeners
    sListeners = map (mapListenerDHT runStatsT) $ allListeners @ssc

-- | ServiceMode runner.
runServiceMode
    :: KademliaDHTInstance
    -> BaseParams
    -> [ListenerDHT () ServiceMode]
    -> ServiceMode a
    -> IO a
runServiceMode inst bp@BaseParams{..} listeners action = loggerBracket bpLoggingParams $ do
    runOurDialog pass (lpRunnerTag bpLoggingParams) . runKDHT inst bp listeners $
        nodeStartMsg bp >> action

----------------------------------------------------------------------------
-- Lower level runners
----------------------------------------------------------------------------

runKDHT
    :: ( MonadBaseControl IO m
       , WithLogger m
       , MonadIO m
       , MonadTimed m
       , MonadMask m
       , MonadDHTDialog socketState m)
    => KademliaDHTInstance
    -> BaseParams
    -> [ListenerDHT socketState (KademliaDHT m)]
    -> KademliaDHT m a
    -> m a
runKDHT dhtInstance BaseParams {..} listeners = runKademliaDHT kadConfig
  where
    kadConfig =
      KademliaDHTConfig
      { kdcPort = bpPort
      , kdcListeners = listeners
      , kdcMessageCacheSize = 1000000
      , kdcEnableBroadcast = True
      , kdcNoCacheMessageNames = noCacheMessageNames
      , kdcDHTInstance = dhtInstance
      }

runCH :: MonadIO m
      => NodeParams -> SscNodeContext ssc -> ContextHolder ssc m a -> m a
runCH NodeParams {..} sscNodeContext act = do
    jlFile <- liftIO (maybe (pure Nothing) (fmap Just . newMVar) npJLFile)
    semaphore <- liftIO newEmptyMVar
    proxyStorage <- liftIO $ newMVar defaultProxyStorage
    let ctx =
            NodeContext
            { ncSystemStart = npSystemStart
            , ncSecretKey = npSecretKey
            , ncTimeLord = npTimeLord
            , ncJLFile = jlFile
            , ncDbPath = npDbPath
            , ncProxyStorage = proxyStorage
            , ncSscContext = sscNodeContext
            , ncPropagation = npPropagation
            , ncBlkSemaphore = semaphore
            }
    runContextHolder ctx act

runOurDialog
    :: IO socketState
    -> LoggerName
    -> Dialog DHTPacking (Transfer socketState) a
    -> IO a
runOurDialog ssInitializer loggerName =
    runTimedIO .
    usingLoggerName loggerName . runTransfer ssInitializer . runDialog BiP

runTimed :: LoggerName -> TimedMode a -> IO a
runTimed loggerName = runTimedIO . usingLoggerName loggerName

----------------------------------------------------------------------------
-- Utilities
----------------------------------------------------------------------------

nodeStartMsg :: WithLogger m => BaseParams -> m ()
nodeStartMsg BaseParams {..} = logInfo msg
  where
    msg = sformat ("Started node, joining to DHT network " %build) bpDHTPeers

-- | Get current time as Timestamp. It is intended to be used when you
-- launch the first node. It doesn't make sense in emulation mode.
getCurTimestamp :: IO Timestamp
getCurTimestamp = Timestamp <$> runTimedIO currentTime

setupLoggers :: MonadIO m => LoggingParams -> m ()
setupLoggers LoggingParams{..} = do
    lpLoggerConfig <- readLoggerConfig lpConfigPath
    traverseLoggerConfig (commMapper . dhtMapper) lpLoggerConfig lpHandlerPrefix
  where
    commMapper name | name == "comm" = commLoggerName
                    | otherwise      = name
    dhtMapper  name | name == "dht"  = dhtLoggerName (Proxy :: Proxy (RawRealMode ssc))
                    | otherwise      = name

loggerBracket :: LoggingParams -> IO a -> IO a
loggerBracket lp = bracket_ (setupLoggers lp) releaseAllHandlers

-- | RAII for node starter.
addDevListeners
    :: (MonadDHTDialog (MutSocketState ssc) m,
        MinWorkMode (MutSocketState ssc) m)
    => Timestamp
    -> [ListenerDHT (MutSocketState ssc) m]
    -> [ListenerDHT (MutSocketState ssc) m]
addDevListeners sysStart ls =
    if isDevelopment
    then sysStartReqListener sysStart : ls
    else ls

bracketDHTInstance
    :: BaseParams -> (KademliaDHTInstance -> IO a) -> IO a
bracketDHTInstance BaseParams {..} = bracket acquire release
  where
    loggerName = lpRunnerTag bpLoggingParams
    acquire = runTimed loggerName $ startDHTInstance instConfig
    release = runTimed loggerName . stopDHTInstance
    instConfig =
        KademliaDHTInstanceConfig
        { kdcKeyOrType = bpDHTKeyOrType
        , kdcPort = bpPort
        , kdcInitialPeers = nub $ bpDHTPeers ++ defaultPeers
        , kdcExplicitInitial = bpDHTExplicitInitial
        }<|MERGE_RESOLUTION|>--- conflicted
+++ resolved
@@ -63,17 +63,6 @@
                                                   sysStartRespListener)
 import           Pos.Constants                   (RunningMode (..), defaultPeers,
                                                   isDevelopment, runningMode)
-<<<<<<< HEAD
-import           Pos.DHT.Model                   (BiP (..), ListenerDHT, MonadDHT (..),
-                                                  mapListenerDHT, sendToNeighbors)
-#ifdef WITH_ROCKS
-import qualified Pos.Modern.DB                   as Modern
-import qualified Pos.Modern.Ssc.Holder           as Modern
-import qualified Pos.Modern.Txp.Holder           as Modern
-import qualified Pos.Modern.Txp.Storage.UtxoView as Modern
-#endif
-=======
->>>>>>> e3a8bd01
 import           Pos.Context                     (ContextHolder (..), NodeContext (..),
                                                   defaultProxyStorage, runContextHolder)
 import           Pos.DHT.Model                   (BiP (..), ListenerDHT, MonadDHT (..),
@@ -87,6 +76,7 @@
 import           Pos.Launcher.Param              (BaseParams (..), LoggingParams (..),
                                                   NodeParams (..))
 import qualified Pos.Modern.DB                   as Modern
+import qualified Pos.Modern.Ssc.Holder           as Modern
 import qualified Pos.Modern.Txp.Holder           as Modern
 import qualified Pos.Modern.Txp.Storage.UtxoView as Modern
 import           Pos.Ssc.Class                   (SscConstraint, SscNodeContext,
@@ -177,11 +167,7 @@
             withEx (sscCreateNodeContext @ssc sscnp) $ flip (runCH np) .
             runSscLDImpl .
             runTxLDImpl .
-<<<<<<< HEAD
-#ifdef WITH_ROCKS
             flip Modern.runSscHolder notImplemented . -- load mpc data from blocks (from rocksdb) here
-=======
->>>>>>> e3a8bd01
             flip Modern.runTxpLDHolderUV (Modern.createFromDB . Modern._utxoDB $ modernDBs) .
             runKDHT inst npBaseParams listeners $
             nodeStartMsg npBaseParams >> action
