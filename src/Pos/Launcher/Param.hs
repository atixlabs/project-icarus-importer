{-# LANGUAGE TemplateHaskell #-}
{-# OPTIONS -fno-warn-unused-top-binds #-} -- for lenses

-- | Parameters for launching everything.

module Pos.Launcher.Param
       ( LoggingParams (..)
       , BaseParams (..)
       , NetworkParams (..)
       , NodeParams (..)
       , GenesisUtxo(..)
       ) where

import           Universum

import           Control.Lens            (coerced, makeLensesWith)
import           Ether.Internal          (HasLens (..))
import qualified Network.Transport.TCP   as TCP
import           System.Wlog             (LoggerName)

import           Pos.Communication.Relay (HasPropagationFlag (..))
import           Pos.Communication.Types (NodeId)
import           Pos.Core                (GenesisStakes (..), HasPrimaryKey (..),
                                          StakesMap, Timestamp)
import           Pos.Crypto              (SecretKey)
import           Pos.DHT.Real            (KademliaParams)
import           Pos.Reporting.MemState  (HasReportServers (..))
import           Pos.Security.Params     (SecurityParams)
import           Pos.Statistics          (EkgParams, StatsdParams)
import           Pos.Txp.Toil.Types      (Utxo)
import           Pos.Update.Params       (UpdateParams)
import           Pos.Util.UserSecret     (UserSecret)
import           Pos.Util.Util           (postfixLFields)

-- | Contains all parameters required for hierarchical logger initialization.
data LoggingParams = LoggingParams
    { lpRunnerTag     :: !LoggerName        -- ^ Prefix for logger, like "time-slave"
    , lpHandlerPrefix :: !(Maybe FilePath)  -- ^ Prefix of path for all logs
    , lpConfigPath    :: !(Maybe FilePath)  -- ^ Path to logger configuration
    } deriving (Show)

-- | Contains basic & networking parameters for running node.
data BaseParams = BaseParams
    { bpLoggingParams   :: !LoggingParams  -- ^ Logger parameters
    } deriving (Show)

-- | Network parameters.
data NetworkParams = NetworkParams
    { npDiscovery :: !(Either (Set NodeId) KademliaParams)
    -- ^ If this value is 'Left', then given peers will be used in static mode.
    -- Otherwise kademlia with given params will be used.
    , npTcpAddr   :: !TCP.TCPAddr
    -- ^ External TCP address of the node.
    -- It encapsulates bind address and address visible to other nodes.
    }

newtype GenesisUtxo = GenesisUtxo { unGenesisUtxo :: Utxo }

-- | This data type contains all data necessary to launch node and
-- known in advance (from CLI, configs, etc.)
data NodeParams = NodeParams
    { npDbPathM        :: !FilePath          -- ^ Path to node's database.
    , npRebuildDb      :: !Bool              -- ^ @True@ if data-base should be rebuilt
    , npSystemStart    :: !Timestamp         -- ^ System start
    , npSecretKey      :: !SecretKey         -- ^ Primary secret key of node
    , npUserSecret     :: !UserSecret        -- ^ All node secret keys
    , npBaseParams     :: !BaseParams        -- ^ See 'BaseParams'
    , npCustomUtxo     :: !Utxo              -- ^ Predefined genesis utxo.
    , npGenesisStakes  :: !StakesMap         -- ^ Predefined genesis stakes.
    , npJLFile         :: !(Maybe FilePath)  -- @georgeee please write comment to this field when you see this sign, i made it very long on purpose so it won't fit even in your huge monitor
    , npPropagation    :: !Bool              -- ^ Whether to propagate txs, ssc data, blocks to neighbors
    , npReportServers  :: ![Text]            -- ^ List of report server URLs
    , npUpdateParams   :: !UpdateParams      -- ^ Params for update system
    , npSecurityParams :: !SecurityParams    -- ^ Params for "Pos.Security"
    , npUseNTP         :: !Bool
    , npNetwork        :: !NetworkParams
    -- ^ Network parameters.
<<<<<<< HEAD
    } -- deriving (Show)

makeLensesWith postfixLFields ''NodeParams

instance HasLens UpdateParams NodeParams UpdateParams where
    lensOf = npUpdateParams_L

instance HasLens SecurityParams NodeParams SecurityParams where
    lensOf = npSecurityParams_L

instance HasLens GenesisUtxo NodeParams GenesisUtxo where
    lensOf = npCustomUtxo_L . coerced

instance HasLens GenesisStakes NodeParams GenesisStakes where
    lensOf = npGenesisStakes_L . coerced

instance HasReportServers NodeParams where
    reportServers = npReportServers_L

instance HasPropagationFlag NodeParams where
    propagationFlag = npPropagation_L

instance HasPrimaryKey NodeParams where
    primaryKey = npSecretKey_L
=======
    , npEnableMetrics  :: !Bool              -- ^ Gather runtime statistics.
    , npEkgParams      :: !(Maybe EkgParams) -- ^ EKG statistics monitoring.
    , npStatsdParams   :: !(Maybe StatsdParams) -- ^ statsd statistics backend.
    } -- deriving (Show)
>>>>>>> b72d626d
<|MERGE_RESOLUTION|>--- conflicted
+++ resolved
@@ -75,7 +75,9 @@
     , npUseNTP         :: !Bool
     , npNetwork        :: !NetworkParams
     -- ^ Network parameters.
-<<<<<<< HEAD
+    , npEnableMetrics  :: !Bool              -- ^ Gather runtime statistics.
+    , npEkgParams      :: !(Maybe EkgParams) -- ^ EKG statistics monitoring.
+    , npStatsdParams   :: !(Maybe StatsdParams) -- ^ statsd statistics backend.
     } -- deriving (Show)
 
 makeLensesWith postfixLFields ''NodeParams
@@ -99,10 +101,4 @@
     propagationFlag = npPropagation_L
 
 instance HasPrimaryKey NodeParams where
-    primaryKey = npSecretKey_L
-=======
-    , npEnableMetrics  :: !Bool              -- ^ Gather runtime statistics.
-    , npEkgParams      :: !(Maybe EkgParams) -- ^ EKG statistics monitoring.
-    , npStatsdParams   :: !(Maybe StatsdParams) -- ^ statsd statistics backend.
-    } -- deriving (Show)
->>>>>>> b72d626d
+    primaryKey = npSecretKey_L