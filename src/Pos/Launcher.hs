--- conflicted
+++ resolved
@@ -1,12 +1,7 @@
-<<<<<<< HEAD
-{-# LANGUAGE FlexibleContexts    #-}
-{-# LANGUAGE ScopedTypeVariables #-}
-=======
 {-# LANGUAGE FlexibleContexts      #-}
 {-# LANGUAGE MultiParamTypeClasses #-}
 {-# LANGUAGE ScopedTypeVariables   #-}
 {-# LANGUAGE TemplateHaskell       #-}
->>>>>>> c1b0f80d
 
 -- | Launcher of full node or simple operations.
 
@@ -30,14 +25,9 @@
                                            WithNamedLogger, initLogging, logError,
                                            logInfo, logWarning, setSeverity,
                                            setSeverityMaybe, usingLoggerName)
-<<<<<<< HEAD
-import           Control.TimeWarp.Rpc     (BinaryDialog, MonadDialog, NetworkAddress,
-                                           Transfer, runBinaryDialog, runTransfer)
-=======
 import           Control.TimeWarp.Rpc     (BinaryP (..), Dialog, MonadDialog,
                                            NetworkAddress, Transfer, runDialog,
                                            runTransfer)
->>>>>>> c1b0f80d
 import           Control.TimeWarp.Timed   (MonadTimed, currentTime, fork, killThread, ms,
                                            repeatForever, runTimedIO, sec, sleepForever)
 import           Data.Default             (Default (def))
@@ -45,11 +35,7 @@
 import           Universum                hiding (catch, killThread)
 
 import           Pos.Communication        (SysStartRequest (..), allListeners,
-<<<<<<< HEAD
-                                           noCacheMessageNames, sendTx, statsListener,
-=======
                                            noCacheMessageNames, sendTx,
->>>>>>> c1b0f80d
                                            sysStartReqListener, sysStartRespListener)
 import           Pos.Constants            (RunningMode (..), isDevelopment, runningMode)
 import           Pos.Crypto               (SecretKey, VssKeyPair, hash, sign)
@@ -63,12 +49,8 @@
 import           Pos.Types                (Address, Coin, Timestamp (Timestamp), Tx (..),
                                            TxId, TxIn (..), TxOut (..), timestampF, txF)
 import           Pos.Worker               (runWorkers)
-<<<<<<< HEAD
-import           Pos.WorkMode             (ContextHolder (..), DBHolder (..),
-=======
 import           Pos.WorkMode             (BenchmarkT (..), ContextHolder (..),
                                            DBHolder (..), NoBenchmarkT (..),
->>>>>>> c1b0f80d
                                            NodeContext (..), RealMode, ServiceMode,
                                            WorkMode, getNodeContext, ncSecretKey)
 
@@ -110,11 +92,7 @@
 submitTxReal np input addrCoin = runRealMode np [] $ do
     peers <- getKnownPeers
     let na = dhtAddr <$> filterByNodeType DHTFull peers
-<<<<<<< HEAD
-    getNoStatsT $ submitTx na input addrCoin
-=======
     getNoBenchmarkT $ submitTx na input addrCoin
->>>>>>> c1b0f80d
 
 ----------------------------------------------------------------------------
 -- Parameters
@@ -201,21 +179,6 @@
 
 -- | Run full node in real mode.
 runNodeReal :: NodeParams -> IO ()
-<<<<<<< HEAD
-runNodeReal np@NodeParams {..} = runRealMode np listeners $ getNoStatsT runNode
-  where
-    listeners = if isDevelopment
-                then sysStartReqListener (Just npSystemStart) : noStatsListeners
-                else noStatsListeners
-    noStatsListeners = map (mapListenerDHT getNoStatsT) allListeners
-
--- | Run full node in benchmarking node
--- TODO: spawn here additional listener, which would accept stat queries
-runNodeStats :: NodeParams -> IO ()
-runNodeStats np = runRealMode np statsListeners $ getStatsT runNode
-  where statsListeners = map (mapListenerDHT getStatsT) listeners
-        listeners = statsListener : allListeners
-=======
 runNodeReal np@NodeParams {..} = runRealMode np listeners $ getNoBenchmarkT runNode
   where
     listeners = if isDevelopment
@@ -228,7 +191,6 @@
 runNodeBench :: NodeParams -> IO ()
 runNodeBench np = runRealMode np benchListeners $ getBenchmarkT runNode
   where benchListeners = map (mapListenerDHT getBenchmarkT) allListeners
->>>>>>> c1b0f80d
 
 ----------------------------------------------------------------------------
 -- Real mode runners
@@ -271,11 +233,7 @@
 -- Helpers
 ----------------------------------------------------------------------------
 
-<<<<<<< HEAD
-runKDHT :: (WithNamedLogger m, MonadIO m, MonadTimed m, MonadMask m, MonadDialog m)
-=======
 runKDHT :: (WithNamedLogger m, MonadIO m, MonadTimed m, MonadMask m, MonadDialog BinaryP m)
->>>>>>> c1b0f80d
         => BaseParams -> [ListenerDHT (KademliaDHT m)] -> KademliaDHT m a -> m a
 runKDHT BaseParams {..} listeners = runKademliaDHT kadConfig
   where
@@ -293,11 +251,7 @@
 runTimed :: LoggerName -> Dialog BinaryP Transfer a -> IO a
 runTimed loggerName =
     runTimedIO .
-<<<<<<< HEAD
-    usingLoggerName loggerName . runTransfer . runBinaryDialog
-=======
     usingLoggerName loggerName . runTransfer . runDialog BinaryP
->>>>>>> c1b0f80d
 
 setupLoggingReal :: LoggingParams -> IO ()
 setupLoggingReal LoggingParams {..} = do
