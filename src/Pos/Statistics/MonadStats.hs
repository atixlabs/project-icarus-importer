{-# LANGUAGE AllowAmbiguousTypes  #-}
{-# LANGUAGE ConstraintKinds      #-}
{-# LANGUAGE Rank2Types           #-}
{-# LANGUAGE ScopedTypeVariables  #-}
{-# LANGUAGE TypeFamilies         #-}
{-# LANGUAGE UndecidableInstances #-}

-- | Monadic layer for collecting stats

module Pos.Statistics.MonadStats
       ( MonadStats (..)
       , NoStatsT (..)
       , StatsT (..)
       , runStatsT
       , runStatsT'
       ) where

import           Control.Lens                (iso)
import           Control.Monad.Base          (MonadBase (..))
import           Control.Monad.Catch         (MonadCatch, MonadMask, MonadThrow)
import           Control.Monad.Except        (ExceptT)
import           Control.Monad.Morph         (hoist)
import           Control.Monad.Trans         (MonadTrans)
import           Control.Monad.Trans.Control (ComposeSt, MonadBaseControl (..),
                                              MonadTransControl (..), StM,
                                              defaultLiftBaseWith, defaultLiftWith,
                                              defaultRestoreM, defaultRestoreT)
import           Control.TimeWarp.Rpc        (MonadDialog, MonadResponse (..),
                                              MonadTransfer (..))
import           Control.TimeWarp.Timed      (MonadTimed (..), ThreadId)
import qualified Data.Binary                 as Binary
import           Data.Maybe                  (fromMaybe)
import           Focus                       (Decision (Remove), alterM)
import           Serokell.Util               (WrappedM (..), show')
import qualified STMContainers.Map           as SM
import           System.Wlog                 (CanLog, HasLoggerName)
import           Universum

import           Pos.Context.Class           (WithNodeContext)
import qualified Pos.DB                      as Modern
import           Pos.Delegation.Class        (MonadDelegation)
import           Pos.DHT.Model               (DHTResponseT, MonadDHT,
                                              MonadMessageDHT (..), WithDefaultMsgHeader)
import           Pos.DHT.Real                (KademliaDHT)
import           Pos.Slotting                (MonadSlots (..))
import           Pos.Ssc.Extra               (MonadSscRichmen)
import           Pos.Ssc.Extra               (MonadSscGS (..), MonadSscLD (..))
import           Pos.Statistics.StatEntry    (StatLabel (..))
import           Pos.Txp.Class               (MonadTxpLD (..))
import           Pos.Types                   (MonadUtxo, MonadUtxoRead)
import           Pos.Update.MemState         (MonadUSMem)
import           Pos.Util.JsonLog            (MonadJL (..))


-- | `MonadStats` is a monad which has methods for stats collecting
class Monad m => MonadStats m where
    statLog   :: StatLabel l => l -> EntryType l -> m ()
    resetStat :: StatLabel l => l -> m ()

    default statLog :: (MonadTrans t, MonadStats m', t m' ~ m, StatLabel l) => l -> EntryType l -> m ()
    statLog label = lift . statLog label

    default resetStat :: (MonadTrans t, MonadStats m', t m' ~ m, StatLabel l) => l -> m ()
    resetStat = lift . resetStat

    -- | Default convenience method, which we can override
    -- (to truly do nothing in `NoStatsT`, for example)
    logStatM :: StatLabel l => l -> m (EntryType l) -> m ()
    logStatM label action = action >>= statLog label

instance MonadStats m => MonadStats (KademliaDHT    m)
instance MonadStats m => MonadStats (ReaderT      a m)
instance MonadStats m => MonadStats (StateT       a m)
instance MonadStats m => MonadStats (ExceptT      e m)
instance MonadStats m => MonadStats (DHTResponseT s m)

type instance ThreadId (NoStatsT m) = ThreadId m
type instance ThreadId (StatsT m) = ThreadId m


-- | Stats wrapper for collecting statistics without collecting it.
newtype NoStatsT m a = NoStatsT
    { getNoStatsT :: m a  -- ^ action inside wrapper without collecting statistics
    } deriving (Functor, Applicative, Monad, MonadTimed, MonadThrow,
                MonadCatch, MonadMask, MonadIO, MonadFail, HasLoggerName,
                MonadDialog s p, MonadDHT, MonadMessageDHT s, MonadSlots,
                WithDefaultMsgHeader, MonadJL, CanLog,
                MonadUtxoRead, MonadUtxo, Modern.MonadDB ssc,
<<<<<<< HEAD
                MonadTxpLD ssc, MonadSscGS ssc, MonadSscLD ssc, MonadSscRichmen,
                WithNodeContext ssc, MonadDelegation)
=======
                MonadTxpLD ssc, MonadSscGS ssc, MonadSscLD ssc,
                WithNodeContext ssc, MonadDelegation, MonadUSMem)
>>>>>>> dd5e1b6e

instance Monad m => WrappedM (NoStatsT m) where
    type UnwrappedM (NoStatsT m) = m
    _WrappedM = iso getNoStatsT NoStatsT

instance MonadBase IO m => MonadBase IO (NoStatsT m) where
    liftBase = lift . liftBase

instance MonadTransControl NoStatsT where
    type StT NoStatsT a = a
    liftWith f = NoStatsT $ f $ getNoStatsT
    restoreT = NoStatsT

instance MonadBaseControl IO m => MonadBaseControl IO (NoStatsT m) where
    type StM (NoStatsT m) a = ComposeSt NoStatsT m a
    liftBaseWith     = defaultLiftBaseWith
    restoreM         = defaultRestoreM

instance MonadTransfer s m => MonadTransfer s (NoStatsT m)
instance MonadResponse s m => MonadResponse s (NoStatsT m) where
    replyRaw dat = NoStatsT $ replyRaw (hoist getNoStatsT dat)
    closeR = lift closeR
    peerAddr = lift peerAddr

instance MonadTrans NoStatsT where
    lift = NoStatsT

instance Monad m => MonadStats (NoStatsT m) where
    statLog _ _ = pure ()
    resetStat _ = pure ()
    logStatM _ _ = pure ()

type StatsMap = SM.Map Text LByteString


-- | Statistics wrapper around some monadic action to collect statistics
-- during execution of this action. Used in benchmarks.
newtype StatsT m a = StatsT
    { getStatsT :: ReaderT StatsMap m a  -- ^ action inside wrapper with collected statistics
    } deriving (Functor, Applicative, Monad, MonadTimed, MonadThrow,
                MonadCatch, MonadMask, MonadIO, MonadFail, HasLoggerName,
                MonadDialog s p, MonadDHT, MonadMessageDHT s, MonadSlots,
                WithDefaultMsgHeader, MonadTrans, MonadJL, CanLog,
                MonadUtxoRead, MonadUtxo, Modern.MonadDB ssc, MonadTxpLD ssc,
<<<<<<< HEAD
                MonadSscGS ssc, MonadSscLD ssc, MonadSscRichmen, WithNodeContext ssc, MonadDelegation)
=======
                MonadSscGS ssc, MonadSscLD ssc, WithNodeContext ssc,
                MonadDelegation, MonadUSMem)
>>>>>>> dd5e1b6e

instance Monad m => WrappedM (StatsT m) where
    type UnwrappedM (StatsT m) = ReaderT StatsMap m
    _WrappedM = iso getStatsT StatsT

instance MonadTransControl StatsT where
    type StT StatsT a = StT (ReaderT StatsMap) a
    liftWith = defaultLiftWith StatsT getStatsT
    restoreT = defaultRestoreT StatsT

instance MonadBaseControl IO m => MonadBaseControl IO (StatsT m) where
    type StM (StatsT m) a = ComposeSt StatsT m a
    liftBaseWith     = defaultLiftBaseWith
    restoreM         = defaultRestoreM

instance MonadBase IO m => MonadBase IO (StatsT m) where
    liftBase = lift . liftBase

instance MonadTransfer s m => MonadTransfer s (StatsT m)

instance MonadResponse s m => MonadResponse s (StatsT m) where
    replyRaw dat = StatsT $ replyRaw (hoist getStatsT dat)
    closeR = lift closeR
    peerAddr = lift peerAddr

runStatsT :: MonadIO m => StatsT m a -> m a
runStatsT action = liftIO SM.newIO >>= flip runStatsT' action

runStatsT' :: StatsMap -> StatsT m a -> m a
runStatsT' statsMap action = runReaderT (getStatsT action) statsMap

instance (MonadIO m, MonadJL m) => MonadStats (StatsT m) where
    statLog label entry = do
        statsMap <- StatsT ask
        liftIO $ atomically $ SM.focus update (show' label) statsMap
        return ()
      where
        update = alterM $ \v -> return $ fmap Binary.encode $
            mappend entry . Binary.decode <$> v <|> Just entry

    resetStat label = do
        statsMap <- StatsT ask
        mval <- liftIO $ atomically $ SM.focus reset (show' label) statsMap
        let val = fromMaybe mempty $ Binary.decode <$> mval
        lift $ jlLog $ toJLEvent label val
      where
        reset old = return (old, Remove)<|MERGE_RESOLUTION|>--- conflicted
+++ resolved
@@ -86,13 +86,8 @@
                 MonadDialog s p, MonadDHT, MonadMessageDHT s, MonadSlots,
                 WithDefaultMsgHeader, MonadJL, CanLog,
                 MonadUtxoRead, MonadUtxo, Modern.MonadDB ssc,
-<<<<<<< HEAD
                 MonadTxpLD ssc, MonadSscGS ssc, MonadSscLD ssc, MonadSscRichmen,
-                WithNodeContext ssc, MonadDelegation)
-=======
-                MonadTxpLD ssc, MonadSscGS ssc, MonadSscLD ssc,
                 WithNodeContext ssc, MonadDelegation, MonadUSMem)
->>>>>>> dd5e1b6e
 
 instance Monad m => WrappedM (NoStatsT m) where
     type UnwrappedM (NoStatsT m) = m
@@ -137,12 +132,8 @@
                 MonadDialog s p, MonadDHT, MonadMessageDHT s, MonadSlots,
                 WithDefaultMsgHeader, MonadTrans, MonadJL, CanLog,
                 MonadUtxoRead, MonadUtxo, Modern.MonadDB ssc, MonadTxpLD ssc,
-<<<<<<< HEAD
-                MonadSscGS ssc, MonadSscLD ssc, MonadSscRichmen, WithNodeContext ssc, MonadDelegation)
-=======
-                MonadSscGS ssc, MonadSscLD ssc, WithNodeContext ssc,
+                MonadSscGS ssc, MonadSscLD ssc, WithNodeContext ssc, MonadSscRichmen,
                 MonadDelegation, MonadUSMem)
->>>>>>> dd5e1b6e
 
 instance Monad m => WrappedM (StatsT m) where
     type UnwrappedM (StatsT m) = ReaderT StatsMap m
