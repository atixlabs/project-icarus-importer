--- conflicted
+++ resolved
@@ -31,10 +31,6 @@
 
 import           Pos.Wallet.Web.Account     (AccountMode, getSKByAddr)
 import           Pos.Wallet.Web.ClientTypes (CId, Wal)
-<<<<<<< HEAD
-=======
-import           Pos.Wallet.Web.State       (AddressLookupMode (..), WalletWebDB)
->>>>>>> d255151b
 import qualified Pos.Wallet.Web.State       as WS
 import           Pos.Wallet.Web.Tracking    (CAccModifier (..), applyModifierToWallet,
                                              getWalletAddrMetasDB,
@@ -58,18 +54,13 @@
   where
     syncWalletSet :: HeaderHash -> [TxAux] -> CId Wal -> m ()
     syncWalletSet newTip txs wAddr = do
-        allAddresses <- getWalletAddrMetasDB Ever wAddr
+        allAddresses <- getWalletAddrMetasDB WS.Ever wAddr
         encSK <- getSKByAddr wAddr
-<<<<<<< HEAD
-        mapModifier <- runDBToil $ evalToilTEmpty $ trackingApplyTxs encSK txs
-        applyModifierToWSet wAddr newTip mapModifier
-=======
-        mapModifier <- runDBTxp $
+        mapModifier <- runDBToil $
                        evalToilTEmpty $
                        trackingApplyTxs encSK allAddresses $
                        zip txs (repeat newTip)
         applyModifierToWallet wAddr newTip mapModifier
->>>>>>> d255151b
         logMsg "applied" (getOldestFirst blunds) wAddr mapModifier
     gbTxs = either (const []) (^. mainBlockTxPayload . to flattenTxPayload)
 
@@ -88,7 +79,7 @@
   where
     syncWalletSet :: HeaderHash -> [(TxAux, TxUndo)] -> CId Wal -> m ()
     syncWalletSet newTip txs wAddr = do
-        allAddresses <- getWalletAddrMetasDB Ever wAddr
+        allAddresses <- getWalletAddrMetasDB WS.Ever wAddr
         encSK <- getSKByAddr wAddr
         let mapModifier = trackingRollbackTxs encSK allAddresses $
                           map (\(aux, undo) -> (aux, undo, newTip)) txs
