--- conflicted
+++ resolved
@@ -78,14 +78,7 @@
     -- something a bit more reasonable.
     pure mempty
   where
-<<<<<<< HEAD
-    syncWallet :: HeaderHash -> BlockHeader ssc -> [(TxAux, TxUndo)] -> CId Wal -> m ()
-    syncWallet curTip newTipH txsWUndo wAddr = walletGuard curTip wAddr $ do
 
-        systemStart <- getSystemStartM
-        sd          <- GS.getSlottingData
-
-=======
     syncWallet
         :: HeaderHash
         -> BlockHeader ssc
@@ -93,9 +86,10 @@
         -> CId Wal
         -> m ()
     syncWallet curTip newTipH blkTxsWUndo wAddr = walletGuard curTip wAddr $ do
-        systemStart <- getSystemStart
-        sd <- getSlottingData
->>>>>>> b8251996
+
+        systemStart <- getSystemStartM
+        sd          <- GS.getSlottingData
+
         let mainBlkHeaderTs mBlkH =
               getSlotStartPure systemStart (mBlkH ^. headerSlotL) sd
             blkHeaderTs = either (const Nothing) mainBlkHeaderTs
