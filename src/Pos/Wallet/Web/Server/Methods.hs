{-# LANGUAGE AllowAmbiguousTypes #-}
{-# LANGUAGE RankNTypes          #-}
{-# LANGUAGE ScopedTypeVariables #-}
{-# LANGUAGE TypeFamilies        #-}
{-# LANGUAGE TypeOperators       #-}

-- | Wallet web server.

module Pos.Wallet.Web.Server.Methods
       ( walletApplication
       , walletServer
       , walletServeImpl
       , walletServerOuts

       , bracketWalletWebDB
       , bracketWalletWS

       , addInitialRichAccount
       ) where

import           Universum

import           Control.Concurrent               (forkFinally)
import           Control.Lens                     (each, ix, makeLenses, traversed, (.=))
import           Control.Monad.Catch              (SomeException, try)
import qualified Control.Monad.Catch              as E
import           Control.Monad.State              (runStateT)
import qualified Data.Aeson                       as A
import           Data.ByteString.Base58           (bitcoinAlphabet, decodeBase58)
import qualified Data.ByteString.Lazy             as BSL
import           Data.Default                     (Default (def))
import qualified Data.HashMap.Strict              as HM
import           Data.List                        (findIndex)
import qualified Data.List.NonEmpty               as NE
import qualified Data.Set                         as S
import           Data.Tagged                      (untag)
import qualified Data.Text.Buildable
import           Data.Time.Clock.POSIX            (getPOSIXTime)
import           Data.Time.Units                  (Microsecond, Second)
import qualified Ether
import           Formatting                       (bprint, build, sformat, shown, stext,
                                                   (%))
import qualified Formatting                       as F
import           Network.Wai                      (Application)
import           Paths_cardano_sl                 (version)
import           Pos.ReportServer.Report          (ReportType (RInfo))
import           Serokell.AcidState.ExtendedState (ExtendedState)
import           Serokell.Util                    (threadDelay)
import qualified Serokell.Util.Base64             as B64
import           Serokell.Util.Text               (listJson)
import           Servant.API                      ((:<|>) ((:<|>)),
                                                   FromHttpApiData (parseUrlPiece))
import           Servant.Multipart                (fdFilePath)
import           Servant.Server                   (Handler, Server, ServerT, err403,
                                                   runHandler, serve)
import           Servant.Utils.Enter              ((:~>) (..), enter)
import           System.IO.Error                  (isDoesNotExistError)
import           System.Wlog                      (logDebug, logError, logInfo)

import           Pos.Aeson.ClientTypes            ()
import           Pos.Aeson.WalletBackup           ()
import           Pos.Client.Txp.History           (TxHistoryAnswer (..),
                                                   TxHistoryEntry (..))
import           Pos.Communication                (OutSpecs, SendActions, sendTxOuts,
                                                   submitMTx, submitRedemptionTx)
import           Pos.Constants                    (curSoftwareVersion, isDevelopment)
import           Pos.Core                         (Address (..), Coin, addressF,
<<<<<<< HEAD
                                                   decodeTextAddress, makePubKeyAddress, getCurrentTimestamp,
=======
                                                   decodeTextAddress, getCurrentTimestamp,
>>>>>>> 82ba83c3
                                                   getTimestamp, makeRedeemAddress,
                                                   mkCoin, sumCoins, unsafeAddCoin,
                                                   unsafeIntegerToCoin, unsafeSubCoin)
import           Pos.Crypto                       (PassPhrase, aesDecrypt,
                                                   changeEncPassphrase, checkPassMatches,
                                                   deriveAesKeyBS, emptyPassphrase, hash,
                                                   redeemDeterministicKeyGen,
                                                   redeemToPublic, withSafeSigner,
                                                   withSafeSigner)
import           Pos.Discovery                    (getPeers)
import           Pos.Genesis                      (genesisDevHdwSecretKeys)
import           Pos.Reporting.MemState           (rcReportServers)
import           Pos.Reporting.Methods            (sendReport, sendReportNodeNologs)
import           Pos.Txp                          (Utxo)
import           Pos.Txp.Core                     (TxAux (..), TxOut (..), TxOutAux (..))
import           Pos.Types                        (HeaderHash)
import           Pos.Util                         (maybeThrow)
import           Pos.Util.BackupPhrase            (toSeed)
import qualified Pos.Util.Modifier                as MM
import           Pos.Util.Servant                 (decodeCType, encodeCType)
import           Pos.Util.UserSecret              (UserSecretDecodingError (..),
                                                   readUserSecret, usWalletSet)
import           Pos.Wallet.KeyStorage            (addSecretKey, deleteSecretKey,
                                                   getSecretKeys)
import           Pos.Wallet.SscType               (WalletSscType)
import           Pos.Wallet.WalletMode            (applyLastUpdate,
                                                   blockchainSlotDuration, connectedPeers,
                                                   getBalance, getTxHistory,
                                                   localChainDifficulty,
                                                   networkChainDifficulty, waitForUpdate)
import           Pos.Wallet.Web.Account           (AddrGenSeed, GenSeed (..),
                                                   genSaveRootKey,
                                                   genUniqueAccountAddress,
                                                   genUniqueAccountId, getAddrIdx,
                                                   getSKByAccAddr, getSKByAddr,
                                                   myRootAddresses)
import           Pos.Wallet.Web.Api               (WalletApi, walletApi)
import           Pos.Wallet.Web.Backup            (AccountMetaBackup (..),
                                                   StateBackup (..), WalletBackup (..),
                                                   WalletMetaBackup (..), getStateBackup)
import           Pos.Wallet.Web.ClientTypes       (AccountId (..), Addr, CAccount (..),
                                                   CAccountId (..), CAccountInit (..),
                                                   CAccountMeta (..), CAddress (..),
                                                   CCoin, CElectronCrashReport (..), CId,
                                                   CInitialized,
                                                   CPaperVendWalletRedeem (..),
                                                   CPassPhrase (..), CProfile,
                                                   CProfile (..), CTx (..), CTxId,
                                                   CTxMeta (..), CTxs (..),
                                                   CUpdateInfo (..), CWAddressMeta (..),
                                                   CWallet (..), CWalletInit (..),
                                                   CWalletMeta (..), CWalletRedeem (..),
                                                   NotifyEvent (..), SyncProgress (..),
                                                   Wal, addrMetaToAccount, addressToCId,
                                                   cIdToAddress, coinFromCCoin, encToCId,
                                                   mkCCoin, mkCTxId, mkCTxs,
                                                   toCUpdateInfo, txIdToCTxId)
import           Pos.Wallet.Web.Error             (WalletError (..), rewrapToWalletError)
import qualified Pos.Wallet.Web.Mode
import           Pos.Wallet.Web.Secret            (WalletUserSecret (..),
                                                   mkGenesisWalletUserSecret, wusAccounts,
                                                   wusWalletName)
import           Pos.Wallet.Web.Server.Sockets    (ConnectionsVar, closeWSConnections,
                                                   getWalletWebSockets, initWSConnections,
                                                   notifyAll, upgradeApplicationWS)
import           Pos.Wallet.Web.State             (AddressLookupMode (Ever, Existing), CustomAddressType (ChangeAddr, UsedAddr),
                                                   addOnlyNewTxMeta, addUpdate,
                                                   addWAddress, closeState, createAccount,
                                                   createWallet, getAccountMeta,
                                                   getAccountWAddresses, getHistoryCache,
                                                   getNextUpdate, getProfile, getTxMeta,
                                                   getWAddressIds, getWalletAddresses,
                                                   getWalletMeta, getWalletPassLU,
                                                   isCustomAddress, openState,
                                                   removeAccount, removeNextUpdate,
                                                   removeWallet, setAccountMeta,
                                                   setProfile, setWalletMeta,
                                                   setWalletPassLU, setWalletTxMeta,
                                                   testReset, updateHistoryCache)
import           Pos.Wallet.Web.State.Storage     (WalletStorage)
import           Pos.Wallet.Web.Tracking          (CAccModifier (..),
                                                   selectAccountsFromUtxoLock,
                                                   syncWalletsWithGStateLock,
                                                   txMempoolToModifier)
import           Pos.Wallet.Web.Util              (getWalletAccountIds)
import           Pos.Web.Server                   (serveImpl)

----------------------------------------------------------------------------
-- Top level functionality
----------------------------------------------------------------------------

-- This constraint used to be abstract (a list of classes), but specifying a
-- concrete monad is quite likely more performant.
type WalletWebMode m = m ~ Pos.Wallet.Web.Mode.WalletWebMode

makeLenses ''SyncProgress

walletServeImpl
    :: WalletWebMode m
    => m Application     -- ^ Application getter
    -> Word16                             -- ^ Port to listen
    -> m ()
walletServeImpl app port =
    serveImpl app "127.0.0.1" port

walletApplication
    :: WalletWebMode m
    => m (Server WalletApi)
    -> m Application
walletApplication serv = do
    wsConn <- getWalletWebSockets
    upgradeApplicationWS wsConn . serve walletApi <$> serv

walletServer
    :: WalletWebMode m
    => SendActions m
    -> m (m :~> Handler)
    -> m (Server WalletApi)
walletServer sendActions nat = do
    syncWalletsWithGStateLock @WalletSscType =<< mapM getSKByAddr =<< myRootAddresses
    nat >>= launchNotifier
    (`enter` servantHandlers sendActions) <$> nat

bracketWalletWebDB
    :: ( MonadIO m
       , MonadMask m
       )
    => FilePath  -- ^ Path to wallet acid-state
    -> Bool      -- ^ Rebuild flag for acid-state
    -> (ExtendedState WalletStorage -> m a)
    -> m a
bracketWalletWebDB daedalusDbPath dbRebuild =
    bracket (openState dbRebuild daedalusDbPath)
            closeState

bracketWalletWS
    :: ( MonadIO m
       , MonadMask m
       )
    => (ConnectionsVar -> m a)
    -> m a
bracketWalletWS = bracket initWS closeWSConnections
  where
    initWS = putText "walletServeImpl initWsConnection" >> initWSConnections

----------------------------------------------------------------------------
-- Notifier
----------------------------------------------------------------------------

-- FIXME: this is really inefficient. Temporary solution
launchNotifier :: WalletWebMode m => (m :~> Handler) -> m ()
launchNotifier nat =
    void . liftIO $ mapM startForking
        [ dificultyNotifier
        , updateNotifier
        ]
  where
    cooldownPeriod :: Second
    cooldownPeriod = 5

    difficultyNotifyPeriod :: Microsecond
    difficultyNotifyPeriod = 500000  -- 0.5 sec

    -- networkResendPeriod = 10         -- in delay periods
    forkForever action = forkFinally action $ const $ do
        -- TODO: log error
        -- cooldown
        threadDelay cooldownPeriod
        void $ forkForever action
    -- TODO: use Servant.enter here
    -- FIXME: don't ignore errors, send error msg to the socket
    startForking = forkForever . void . runHandler . ($$) nat
    notifier period action = forever $ do
        liftIO $ threadDelay period
        action
    dificultyNotifier = void . flip runStateT def $ notifier difficultyNotifyPeriod $ do
        whenJustM networkChainDifficulty $
            \networkDifficulty -> do
                oldNetworkDifficulty <- use spNetworkCD
                when (Just networkDifficulty /= oldNetworkDifficulty) $ do
                    lift $ notifyAll $ NetworkDifficultyChanged networkDifficulty
                    spNetworkCD .= Just networkDifficulty

        localDifficulty <- localChainDifficulty
        oldLocalDifficulty <- use spLocalCD
        when (localDifficulty /= oldLocalDifficulty) $ do
            lift $ notifyAll $ LocalDifficultyChanged localDifficulty
            spLocalCD .= localDifficulty

        peers <- connectedPeers
        oldPeers <- use spPeers
        when (peers /= oldPeers) $ do
            lift $ notifyAll $ ConnectedPeersChanged peers
            spPeers .= peers

    updateNotifier = do
        cps <- waitForUpdate
        addUpdate $ toCUpdateInfo cps
        logDebug "Added update to wallet storage"
        notifyAll UpdateAvailable

    -- historyNotifier :: WalletWebMode m => m ()
    -- historyNotifier = do
    --     cAddresses <- myCIds
    --     for_ cAddresses $ \cAddress -> do
    --         -- TODO: is reading from acid RAM only (not reading from disk?)
    --         oldHistoryLength <- length . fromMaybe mempty <$> getAccountHistory cAddress
    --         newHistoryLength <- length <$> getHistory cAddress
    --         when (oldHistoryLength /= newHistoryLength) .
    --             notifyAll $ NewWalletTransaction cAddress

walletServerOuts :: OutSpecs
walletServerOuts = sendTxOuts

----------------------------------------------------------------------------
-- Handlers
----------------------------------------------------------------------------

servantHandlers
    :: WalletWebMode m
    => SendActions m
    -> ServerT WalletApi m
servantHandlers sendActions =
     testResetAll
    :<|>

     getWallet
    :<|>
     getWallets
    :<|>
     newWallet
    :<|>
     updateWallet
    :<|>
     newWallet
    :<|>
     renameWSet
    :<|>
     deleteWallet
    :<|>
     importWallet
    :<|>
     changeWalletPassphrase
    :<|>

     getAccount
    :<|>
     getAccounts
    :<|>
     updateAccount
    :<|>
     newAccount RandomSeed
    :<|>
     deleteAccount
    :<|>

     newAddress RandomSeed
    :<|>

     isValidAddress
    :<|>

     getUserProfile
    :<|>
     updateUserProfile
    :<|>

     newPayment sendActions
    :<|>
     updateTransaction
    :<|>
     getHistoryLimited
    :<|>

     nextUpdate
    :<|>
     applyUpdate
    :<|>

     redeemAda sendActions
    :<|>
     redeemAdaPaperVend sendActions
    :<|>

     reportingInitialized
    :<|>
     reportingElectroncrash
    :<|>

     (blockchainSlotDuration <&> fromIntegral)
    :<|>
     pure curSoftwareVersion
    :<|>
     syncProgress
    :<|>
     importStateJSON
    :<|>
     exportStateJSON

-- getAddresses :: WalletWebMode m => m [CId]
-- getAddresses = map addressToCId <$> myAddresses

-- getBalances :: WalletWebMode m => m [(CId, Coin)]
-- getBalances = join $ mapM gb <$> myAddresses
--   where gb addr = (,) (addressToCId addr) <$> getBalance addr

getUserProfile :: WalletWebMode m => m CProfile
getUserProfile = getProfile

updateUserProfile :: WalletWebMode m => CProfile -> m CProfile
updateUserProfile profile = setProfile profile >> getUserProfile

getWAddressBalance :: WalletWebMode m => CWAddressMeta -> m Coin
getWAddressBalance addr =
    getBalance <=< decodeCIdOrFail $ cwamId addr

getWAddress :: WalletWebMode m => CWAddressMeta -> m CAddress
getWAddress cAddr = do
    let aId = cwamId cAddr
    balance <- getWAddressBalance cAddr

    -- get info about flags which came from mempool
    cAccMod <- txMempoolToModifier =<< getSKByAddr (cwamWId cAddr)

    let getFlag customType accessMod = do
            checkDB <- isCustomAddress customType (cwamId cAddr)
            let checkMempool = elem aId . map (fst . fst) . toList $
                               MM.insertions $ accessMod cAccMod
            return (checkDB || checkMempool)
    isUsed   <- getFlag UsedAddr camUsed
    isChange <- getFlag ChangeAddr camChange
    return $ CAddress aId (mkCCoin balance) isUsed isChange

getAccountAddrsOrThrow
    :: WalletWebMode m
    => AddressLookupMode -> AccountId -> m [CWAddressMeta]
getAccountAddrsOrThrow mode accId =
    getAccountWAddresses mode accId >>= maybeThrow noWallet
  where
    noWallet =
        RequestError $
        sformat ("No account with address "%build%" found") accId

getAccount :: WalletWebMode m => AccountId -> m CAccount
getAccount accId = do
    encSK <- getSKByAddr (aiWId accId)
    addrs <- getAccountAddrsOrThrow Existing accId
    modifier <- camAddresses <$> txMempoolToModifier encSK
    let insertions = map fst (MM.insertions modifier)
    let mergedAccAddrs = ordNub $ addrs ++ insertions
    mergedAccs <- mapM getWAddress mergedAccAddrs
    balance <- mkCCoin . unsafeIntegerToCoin . sumCoins <$>
               mapM getWAddressBalance mergedAccAddrs
    meta <- getAccountMeta accId >>= maybeThrow noWallet
    pure $ CAccount (encodeCType accId) meta mergedAccs balance
  where
    noWallet =
        RequestError $ sformat ("No account with address "%build%" found") accId

getWallet :: WalletWebMode m => CId Wal -> m CWallet
getWallet cAddr = do
    meta       <- getWalletMeta cAddr >>= maybeThrow noWSet
    wallets    <- getAccounts (Just cAddr)
    let walletsNum = length wallets
    balance    <- mkCCoin . unsafeIntegerToCoin . sumCoins <$>
                     mapM (decodeCCoinOrFail . caAmount) wallets
    hasPass    <- isNothing . checkPassMatches emptyPassphrase <$> getSKByAddr cAddr
    passLU     <- getWalletPassLU cAddr >>= maybeThrow noWSet
    pure $ CWallet cAddr meta walletsNum balance hasPass passLU
  where
    noWSet = RequestError $
        sformat ("No wallet with address "%build%" found") cAddr

-- TODO: probably poor naming
decodeCIdOrFail :: MonadThrow m => CId w -> m Address
decodeCIdOrFail = either wrongAddress pure . cIdToAddress
  where wrongAddress err = throwM . DecodeError $
            sformat ("Error while decoding CId: "%stext) err

-- TODO: these two could be removed if we decide to encode endpoint result
-- to CType automatically
decodeCAccountIdOrFail :: MonadThrow m => CAccountId -> m AccountId
decodeCAccountIdOrFail = either wrongAddress pure . decodeCType
  where wrongAddress err = throwM . DecodeError $
            sformat ("Error while decoding CAccountId: "%stext) err

decodeCCoinOrFail :: MonadThrow m => CCoin -> m Coin
decodeCCoinOrFail c =
    coinFromCCoin c `whenNothing` throwM (DecodeError "Wrong coin format")

getWalletAddrMetas
    :: WalletWebMode m
    => AddressLookupMode -> CId Wal -> m [CWAddressMeta]
getWalletAddrMetas lookupMode cWalId =
    concatMapM (getAccountAddrsOrThrow lookupMode) =<<
    getWalletAccountIds cWalId

getWalletAddrs
    :: WalletWebMode m
    => AddressLookupMode -> CId Wal -> m [CId Addr]
getWalletAddrs = (cwamId <<$>>) ... getWalletAddrMetas

getAccounts :: WalletWebMode m => Maybe (CId Wal) -> m [CAccount]
getAccounts mCAddr = do
    whenJust mCAddr $ \cAddr -> getWalletMeta cAddr `whenNothingM_` noWSet cAddr
    mapM getAccount =<< maybe getWAddressIds getWalletAccountIds mCAddr
  where
    noWSet cAddr = throwM . RequestError $
        sformat ("No account with address "%build%" found") cAddr

getWallets :: WalletWebMode m => m [CWallet]
getWallets = getWalletAddresses >>= mapM getWallet

newPayment
    :: WalletWebMode m
    => SendActions m
    -> PassPhrase
    -> AccountId
    -> CId Addr
    -> Coin
    -> m CTx
newPayment sa passphrase srcAccount dstAccount coin =
    sendMoney
        sa
        passphrase
        (AccountMoneySource srcAccount)
        (one (dstAccount, coin))

data MoneySource
    = WalletMoneySource (CId Wal)
    | AccountMoneySource AccountId
    | AddressMoneySource CWAddressMeta
    deriving (Show, Eq)

getMoneySourceAddresses :: WalletWebMode m => MoneySource -> m [CWAddressMeta]
getMoneySourceAddresses (AddressMoneySource addrId) = return $ one addrId
getMoneySourceAddresses (AccountMoneySource accId) =
    getAccountAddrsOrThrow Existing accId
getMoneySourceAddresses (WalletMoneySource wid) =
    getWalletAccountIds wid >>=
    concatMapM (getMoneySourceAddresses . AccountMoneySource)

getSomeMoneySourceAccount :: WalletWebMode m => MoneySource -> m AccountId
getSomeMoneySourceAccount (AddressMoneySource addrId) =
    return $ addrMetaToAccount addrId
getSomeMoneySourceAccount (AccountMoneySource accId) = return accId
getSomeMoneySourceAccount (WalletMoneySource wid) = do
    wAddr <- (head <$> getWalletAccountIds wid) >>= maybeThrow noWallets
    getSomeMoneySourceAccount (AccountMoneySource wAddr)
  where
    noWallets = InternalError "Wallet has no accounts"

getMoneySourceWallet :: MoneySource -> CId Wal
getMoneySourceWallet (AddressMoneySource addrId) = cwamWId addrId
getMoneySourceWallet (AccountMoneySource accId)  = aiWId accId
getMoneySourceWallet (WalletMoneySource wid)     = wid

sendMoney
    :: WalletWebMode m
    => SendActions m
    -> PassPhrase
    -> MoneySource
    -> NonEmpty (CId Addr, Coin)
    -> m CTx
sendMoney sendActions passphrase moneySource dstDistr = do
    allAddrs <- getMoneySourceAddresses moneySource
    let dstAccAddrsSet = S.fromList $ map fst $ toList dstDistr
        notDstAccounts = filter (\a -> not $ cwamId a `S.member` dstAccAddrsSet) allAddrs
        coins = foldr1 unsafeAddCoin $ snd <$> dstDistr
    distr@(remaining, spendings) <- selectSrcAccounts coins notDstAccounts
    logDebug $ buildDistribution distr
    mRemTx <- mkRemainingTx remaining
    txOuts <- forM dstDistr $ \(cAddr, coin) -> do
        addr <- decodeCIdOrFail cAddr
        return $ TxOutAux (TxOut addr coin) []
    let txOutsWithRem = maybe txOuts (\remTx -> remTx :| toList txOuts) mRemTx
    srcTxOuts <- forM (toList spendings) $ \(cAddr, c) -> do
        addr <- decodeCIdOrFail $ cwamId cAddr
        return (TxOut addr c)
    sendDo (fst <$> spendings) txOutsWithRem srcTxOuts
  where
    selectSrcAccounts
        :: WalletWebMode m
        => Coin
        -> [CWAddressMeta]
        -> m (Coin, NonEmpty (CWAddressMeta, Coin))
    selectSrcAccounts reqCoins accounts
        | reqCoins == mkCoin 0 =
            throwM $ RequestError "Spending non-positive amount of money!"
        | [] <- accounts =
            throwM . RequestError $
            sformat ("Not enough money (need " %build % " more)") reqCoins
        | acc:accs <- accounts = do
            balance <- getWAddressBalance acc
            if | balance == mkCoin 0 ->
                   selectSrcAccounts reqCoins accs
               | balance < reqCoins ->
                   do let remCoins = reqCoins `unsafeSubCoin` balance
                      ((acc, balance) :|) . toList <<$>>
                          selectSrcAccounts remCoins accs
               | otherwise ->
                   return
                       (balance `unsafeSubCoin` reqCoins, (acc, reqCoins) :| [])

    mkRemainingTx remaining
        | remaining == mkCoin 0 = return Nothing
        | otherwise = do
            relatedWallet <- getSomeMoneySourceAccount moneySource
            account       <- newAddress RandomSeed passphrase relatedWallet
            remAddr       <- decodeCIdOrFail (cadId account)
            let remTx = TxOutAux (TxOut remAddr remaining) []
            return $ Just remTx

    withSafeSigners (sk :| sks) action =
        withSafeSigner sk (return passphrase) $ \mss -> do
            ss <- maybeThrow (RequestError "Passphrase doesn't match") mss
            case nonEmpty sks of
                Nothing -> action (ss :| [])
                Just sks' -> do
                    let action' = action . (ss :|) . toList
                    withSafeSigners sks' action'

    sendDo srcAddrMetas txs srcTxOuts = do
        na <- getPeers
        sks <- forM srcAddrMetas $ getSKByAccAddr passphrase
        srcAddrs <- forM srcAddrMetas $ decodeCIdOrFail . cwamId
        let dstAddrs = txOutAddress . toaOut <$> toList txs
        withSafeSigners sks $ \ss -> do
            let hdwSigner = NE.zip ss srcAddrs
            etx <- submitMTx sendActions hdwSigner (toList na) txs
            case etx of
                Left err ->
                    throwM . RequestError $
                    sformat ("Cannot send transaction: " %stext) err
                Right (TxAux {taTx = tx}) -> do
                    logInfo $
                        sformat ("Successfully spent money from "%
                                 listF ", " addressF % " addresses on " %
                                 listF ", " addressF)
                        (toList srcAddrs)
                        dstAddrs
                    -- TODO: this should be removed in production
                    let txHash    = hash tx
                        srcWallet = getMoneySourceWallet moneySource
                    ts <- Just <$> liftIO getCurrentTimestamp
                    ctxs <- addHistoryTx srcWallet $
                        THEntry txHash tx srcTxOuts Nothing (toList srcAddrs) dstAddrs ts
                    ctsOutgoing ctxs `whenNothing` throwM noOutgoingTx

    noOutgoingTx = InternalError "Can't report outgoing transaction"

    listF separator formatter =
        F.later $ fold . intersperse separator . fmap (F.bprint formatter)

    buildDistribution (remaining, spendings) =
        let entries =
                spendings <&> \(CWAddressMeta {..}, c) ->
                    F.bprint (build % ": " %build) c cwamId
            remains = F.bprint ("Remaining: " %build) remaining
        in sformat
               ("Transaction input distribution:\n" %listF "\n" build %
                "\n" %build)
               (toList entries)
               remains

getFullWalletHistory :: WalletWebMode m => CId Wal -> m ([CTx], Word)
getFullWalletHistory cWalId = do
    addrs <- mapM decodeCIdOrFail =<< getWalletAddrs Ever cWalId
    cHistory <- do
        (mInit, cachedTxs) <- transCache <$> getHistoryCache cWalId

        TxHistoryAnswer {..} <- untag @WalletSscType getTxHistory addrs mInit

        -- Add allowed portion of result to cache
        let fullHistory = taHistory <> cachedTxs
            lenHistory = length taHistory
            cached = drop (lenHistory - taCachedNum) taHistory
        unless (null cached) $
            updateHistoryCache
                cWalId
                taLastCachedHash
                taCachedUtxo
                (cached <> cachedTxs)

        ctxs <- forM fullHistory $ addHistoryTx cWalId
        pure $ concatMap toList ctxs
    pure (cHistory, fromIntegral $ length cHistory)
  where
    transCache
        :: Maybe (HeaderHash, Utxo, [TxHistoryEntry])
        -> (Maybe (HeaderHash, Utxo), [TxHistoryEntry])
    transCache Nothing                = (Nothing, [])
    transCache (Just (hh, utxo, txs)) = (Just (hh, utxo), txs)

getHistory
    :: WalletWebMode m
    => Maybe (CId Wal)
    -> Maybe AccountId
    -> Maybe (CId Addr)
    -> m ([CTx], Word)
getHistory mCWalId mAccountId mAddrId = do
    -- FIXME: searching when only AddrId is provided is not supported yet.
    (cWalId, accIds) <- case (mCWalId, mAccountId) of
        (Nothing, Nothing)      -> throwM errorSpecifySomething
        (Just _, Just _)        -> throwM errorDontSpecifyBoth
        (Just cWalId', Nothing) -> do
            accIds' <- getWalletAccountIds cWalId'
            pure (cWalId', accIds')
        (Nothing, Just accId)   -> pure (aiWId accId, [accId])
    accAddrs <- map cwamId <$> concatMapM (getAccountAddrsOrThrow Ever) accIds
    addrs <- case mAddrId of
        Nothing -> pure accAddrs
        Just addr ->
            if addr `elem` accAddrs then pure [addr] else throwM errorBadAddress
    first (filter (fits addrs)) <$> getFullWalletHistory cWalId
  where
    fits :: [CId Addr] -> CTx -> Bool
    fits addrs ctx = any (relatesToAddr ctx) addrs
    relatesToAddr CTx {..} = (`elem` (ctInputAddrs ++ ctOutputAddrs))
    errorSpecifySomething = RequestError $
        "Please specify either walletId or accountId"
    errorDontSpecifyBoth = RequestError $
        "Please do not specify both walletId and accountId at the same time"
    errorBadAddress = RequestError $
        "Specified wallet/account does not contain specified address"

getHistoryLimited
    :: WalletWebMode m
    => Maybe (CId Wal)
    -> Maybe AccountId
    -> Maybe (CId Addr)
    -> Maybe Word
    -> Maybe Word
    -> m ([CTx], Word)
getHistoryLimited mCWalId mAccId mAddrId mSkip mLimit =
    first applySkipLimit <$> getHistory mCWalId mAccId mAddrId
  where
    applySkipLimit = take limit . drop skip
    limit = (fromIntegral $ fromMaybe defaultLimit mLimit)
    skip = (fromIntegral $ fromMaybe defaultSkip mSkip)
    defaultLimit = 100
    defaultSkip = 0

addHistoryTx
    :: WalletWebMode m
    => CId Wal
    -> TxHistoryEntry
    -> m CTxs
addHistoryTx cWalId wtx@THEntry{..} = do
    -- TODO: this should be removed in production
    diff <- maybe localChainDifficulty pure =<<
            networkChainDifficulty
    meta <- CTxMeta <$> case _thTimestamp of
      Nothing -> liftIO $ getPOSIXTime
      Just ts -> return $ fromIntegral (getTimestamp ts) / 1000000
    let cId = txIdToCTxId _thTxId
    addOnlyNewTxMeta cWalId cId meta
    meta' <- fromMaybe meta <$> getTxMeta cWalId cId
    walAddrMetas <- getWalletAddrMetas Ever cWalId
    mkCTxs diff wtx meta' walAddrMetas & either (throwM . InternalError) pure

newAddress
    :: WalletWebMode m
    => AddrGenSeed
    -> PassPhrase
    -> AccountId
    -> m CAddress
newAddress addGenSeed passphrase accId = do
    -- check account exists
    _ <- getAccount accId

    cAccAddr <- genUniqueAccountAddress addGenSeed passphrase accId
    _ <- addWAddress cAccAddr
    getWAddress cAccAddr

newAccount :: WalletWebMode m => AddrGenSeed -> PassPhrase -> CAccountInit -> m CAccount
newAccount addGenSeed passphrase CAccountInit {..} = do
    -- check wallet exists
    _ <- getWallet caInitWId

    cAddr <- genUniqueAccountId addGenSeed caInitWId
    createAccount cAddr caInitMeta
    () <$ newAddress addGenSeed passphrase cAddr
    getAccount cAddr

createWalletSafe
    :: WalletWebMode m
    => CId Wal -> CWalletMeta -> m CWallet
createWalletSafe cid wsMeta = do
    wSetExists <- isJust <$> getWalletMeta cid
    when wSetExists $
        throwM $ RequestError "Wallet with that mnemonics already exists"
    curTime <- liftIO getPOSIXTime
    createWallet cid wsMeta curTime
    getWallet cid

newWallet :: WalletWebMode m => PassPhrase -> CWalletInit -> m CWallet
newWallet passphrase CWalletInit {..} = do
    let CWalletMeta {..} = cwInitMeta

    skey <- genSaveRootKey passphrase cwBackupPhrase
    let cAddr = encToCId skey

    CWallet{..} <- createWalletSafe cAddr cwInitMeta
    foundAddrs <- selectAccountsFromUtxoLock @WalletSscType [skey]

    -- If no addresses for given root key are found in utxo,
    -- create an account with random seed
    when (null foundAddrs) $ do
        let accMeta = CAccountMeta { caName = "Initial account" }
            accInit = CAccountInit { caInitWId = cwId, caInitMeta = accMeta }
        () <$ newAccount RandomSeed passphrase accInit

    -- We get the wallet again to have proper balances returned
    getWallet cAddr

updateWallet :: WalletWebMode m => CId Wal -> CWalletMeta -> m CWallet
updateWallet wId wMeta = do
    setWalletMeta wId wMeta
    getWallet wId

updateAccount :: WalletWebMode m => AccountId -> CAccountMeta -> m CAccount
updateAccount accId wMeta = do
    setAccountMeta accId wMeta
    getAccount accId

updateTransaction :: WalletWebMode m => AccountId -> CTxId -> CTxMeta -> m ()
updateTransaction accId txId txMeta = do
    setWalletTxMeta (aiWId accId) txId txMeta

deleteWallet :: WalletWebMode m => CId Wal -> m ()
deleteWallet wid = do
    accounts <- getAccounts (Just wid)
    mapM_ (\acc -> deleteAccount =<< decodeCAccountIdOrFail (caId acc)) accounts
    removeWallet wid
    deleteSecretKey . fromIntegral =<< getAddrIdx wid

deleteAccount :: WalletWebMode m => AccountId -> m ()
deleteAccount = removeAccount

-- TODO: to add when necessary
-- deleteWAddress :: WalletWebMode m => CWAddressMeta -> m ()
-- deleteWAddress = removeWAddress

renameWSet :: WalletWebMode m => CId Wal -> Text -> m CWallet
renameWSet cid newName = do
    meta <- getWalletMeta cid >>= maybeThrow (RequestError "No such wallet")
    setWalletMeta cid meta{ cwName = newName }
    getWallet cid

data AccountsSnapshot = AccountsSnapshot
    { asExisting :: [CWAddressMeta]
    , asDeleted  :: [CWAddressMeta]
    }

instance Monoid AccountsSnapshot where
    mempty = AccountsSnapshot mempty mempty
    AccountsSnapshot a1 b1 `mappend` AccountsSnapshot a2 b2 =
        AccountsSnapshot (a1 <> a2) (b1 <> b2)

instance Buildable AccountsSnapshot where
    build AccountsSnapshot {..} =
        bprint
            ("{ existing: "%listJson% ", deleted: "%listJson)
            asExisting
            asDeleted

changeWalletPassphrase
    :: WalletWebMode m
    => CId Wal -> PassPhrase -> PassPhrase -> m ()
changeWalletPassphrase wid oldPass newPass = do
    oldSK <- getSKByAddr wid

    unless (isJust $ checkPassMatches newPass oldSK) $ do
        newSK <- maybeThrow badPass $ changeEncPassphrase oldPass newPass oldSK
        deleteSK oldPass
        addSecretKey newSK
        setWalletPassLU wid =<< liftIO getPOSIXTime
  where
    badPass = RequestError "Invalid old passphrase given"
    deleteSK passphrase = do
        let nice k = encToCId k == wid && isJust (checkPassMatches passphrase k)
        midx <- findIndex nice <$> getSecretKeys
        idx  <- RequestError "No key with such address and pass found"
                `maybeThrow` midx
        deleteSecretKey (fromIntegral idx)

-- NOTE: later we will have `isValidAddress :: CId -> m Bool` which should work for arbitrary crypto
isValidAddress :: WalletWebMode m => Text -> m Bool
isValidAddress sAddr =
    pure . isRight $ decodeTextAddress sAddr

-- | Get last update info
nextUpdate :: WalletWebMode m => m CUpdateInfo
nextUpdate = getNextUpdate >>=
             maybeThrow (RequestError "No updates available")

applyUpdate :: WalletWebMode m => m ()
applyUpdate = removeNextUpdate >> applyLastUpdate

redeemAda :: WalletWebMode m => SendActions m -> PassPhrase -> CWalletRedeem -> m CTx
redeemAda sendActions passphrase CWalletRedeem {..} = do
    seedBs <- maybe invalidBase64 pure
        -- NOTE: this is just safety measure
        $ rightToMaybe (B64.decode crSeed) <|> rightToMaybe (B64.decodeUrl crSeed)
    redeemAdaInternal sendActions passphrase crWalletId seedBs
  where
    invalidBase64 =
        throwM . RequestError $ "Seed is invalid base64(url) string: " <> crSeed

-- Decrypts certificate based on:
--  * https://github.com/input-output-hk/postvend-app/blob/master/src/CertGen.hs#L205
--  * https://github.com/input-output-hk/postvend-app/blob/master/src/CertGen.hs#L160
redeemAdaPaperVend
    :: WalletWebMode m
    => SendActions m
    -> PassPhrase
    -> CPaperVendWalletRedeem
    -> m CTx
redeemAdaPaperVend sendActions passphrase CPaperVendWalletRedeem {..} = do
    seedEncBs <- maybe invalidBase58 pure
        $ decodeBase58 bitcoinAlphabet $ encodeUtf8 pvSeed
    aesKey <- either invalidMnemonic pure
        $ deriveAesKeyBS <$> toSeed pvBackupPhrase
    seedDecBs <- either decryptionFailed pure
        $ aesDecrypt seedEncBs aesKey
    redeemAdaInternal sendActions passphrase pvWalletId seedDecBs
  where
    invalidBase58 =
        throwM . RequestError $ "Seed is invalid base58 string: " <> pvSeed
    invalidMnemonic e =
        throwM . RequestError $ "Invalid mnemonic: " <> toText e
    decryptionFailed e =
        throwM . RequestError $ "Decryption failed: " <> show e

redeemAdaInternal
    :: WalletWebMode m
    => SendActions m
    -> PassPhrase
    -> CAccountId
    -> ByteString
    -> m CTx
redeemAdaInternal sendActions passphrase cAccId seedBs = do
    (_, redeemSK) <- maybeThrow (RequestError "Seed is not 32-byte long") $
                     redeemDeterministicKeyGen seedBs
    accId <- decodeCAccountIdOrFail cAccId
    -- new redemption wallet
    _ <- getAccount accId

    let srcAddr = makeRedeemAddress $ redeemToPublic redeemSK
    dstCAddr <- genUniqueAccountAddress RandomSeed passphrase accId
    dstAddr <- decodeCIdOrFail $ cwamId dstCAddr
    na <- getPeers
    etx <- submitRedemptionTx sendActions redeemSK (toList na) dstAddr
    case etx of
        Left err -> throwM . RequestError $
                    "Cannot send redemption transaction: " <> err
        Right (TxAux {..}, redeemAddress, redeemBalance) -> do
            -- add redemption transaction to the history of new wallet
            let txInputs = [TxOut redeemAddress redeemBalance]
            ts <- Just <$> liftIO getCurrentTimestamp
            ctxs <- addHistoryTx (aiWId accId)
                (THEntry (hash taTx) taTx txInputs Nothing [srcAddr] [dstAddr] ts)
            ctsOutgoing ctxs `whenNothing` throwM noOutgoingTx
  where
   noOutgoingTx = InternalError "Can't report outgoing transaction"

reportingInitialized :: WalletWebMode m => CInitialized -> m ()
reportingInitialized cinit = do
    sendReportNodeNologs version (RInfo $ show cinit) `catchAll` handler
  where
    handler e =
        logError $
        sformat ("Didn't manage to report initialization time "%shown%
                 " because of exception "%shown) cinit e

reportingElectroncrash :: forall m. WalletWebMode m => CElectronCrashReport -> m ()
reportingElectroncrash celcrash = do
    servers <- Ether.asks' (view rcReportServers)
    errors <- fmap lefts $ forM servers $ \serv ->
        try $ sendReport [fdFilePath $ cecUploadDump celcrash]
                         []
                         (RInfo $ show celcrash)
                         "daedalus"
                         version
                         (toString serv)
    whenNotNull errors $ handler . NE.head
  where
    fmt = ("Didn't manage to report electron crash "%shown%" because of exception "%shown)
    handler :: SomeException -> m ()
    handler e = logError $ sformat fmt celcrash e

importWallet
    :: WalletWebMode m
    => PassPhrase
    -> Text
    -> m CWallet
importWallet passphrase (toString -> fp) = do
    secret <-
        rewrapToWalletError isDoesNotExistError noFile $
        rewrapToWalletError (\UserSecretDecodingError{} -> True) decodeFailed $
        readUserSecret fp
    wSecret <- maybeThrow noWalletSecret (secret ^. usWalletSet)
    wId <- cwId <$> importWalletSecret emptyPassphrase wSecret
    changeWalletPassphrase wId emptyPassphrase passphrase
    getWallet wId
  where
    noWalletSecret = RequestError "This key doesn't contain HD wallet info"
    noFile _ = "File doesn't exist"
    decodeFailed = sformat ("Invalid secret file ("%build%")")

importWalletSecret
    :: WalletWebMode m
    => PassPhrase
    -> WalletUserSecret
    -> m CWallet
importWalletSecret passphrase WalletUserSecret{..} = do
    let key    = _wusRootKey
        wid    = encToCId key
        wMeta  = def { cwName = _wusWalletName }
    addSecretKey key
    importedWallet <- createWalletSafe wid wMeta

    for_ _wusAccounts $ \(walletIndex, walletName) -> do
        let accMeta = def{ caName = walletName }
            seedGen = DeterminedSeed walletIndex
        cAddr <- genUniqueAccountId seedGen wid
        createAccount cAddr accMeta

    for_ _wusAddrs $ \(walletIndex, accountIndex) -> do
        let accId = AccountId wid walletIndex
        newAddress (DeterminedSeed accountIndex) passphrase accId

    _ <- selectAccountsFromUtxoLock @WalletSscType [key]

    return importedWallet

-- | Creates wallet with given genesis hd-wallet key.
addInitialRichAccount :: WalletWebMode m => Int -> m ()
addInitialRichAccount keyId =
    when isDevelopment . E.handleAll wSetExistsHandler $ do
        key <- maybeThrow noKey (genesisDevHdwSecretKeys ^? ix keyId)
        void $ importWalletSecret emptyPassphrase $
            mkGenesisWalletUserSecret key
                & wusWalletName .~ "Precreated wallet full of money"
                & wusAccounts . traversed . _2 .~ "Initial account"
  where
    noKey = InternalError $ sformat ("No genesis key #" %build) keyId
    wSetExistsHandler =
        logDebug . sformat ("Creation of initial wallet was skipped (" %build % ")")

syncProgress :: WalletWebMode m => m SyncProgress
syncProgress = do
    SyncProgress
    <$> localChainDifficulty
    <*> networkChainDifficulty
    <*> connectedPeers

testResetAll :: WalletWebMode m => m ()
testResetAll | isDevelopment = deleteAllKeys >> testReset
             | otherwise     = throwM err403
  where
    deleteAllKeys = do
        keyNum <- length <$> getSecretKeys
        replicateM_ keyNum $ deleteSecretKey 0

----------------------------------------------------------------------------
-- JSON backup methods
----------------------------------------------------------------------------

restoreWalletFromBackup :: WalletWebMode m => WalletBackup -> m CWallet
restoreWalletFromBackup WalletBackup {..} = do
    let wId = encToCId wbSecretKey
        (WalletMetaBackup wMeta) = wbMeta
        accList = HM.toList wbAccounts
                  & each . _2 %~ \(AccountMetaBackup am) -> am

    addSecretKey wbSecretKey
    for_ accList $ \(idx, meta) -> do
        let aIdx = fromInteger $ fromIntegral idx
            seedGen = DeterminedSeed aIdx
        accId <- genUniqueAccountId seedGen wId
        createAccount accId meta

    _ <- selectAccountsFromUtxoLock @WalletSscType [wbSecretKey]
    createWalletSafe wId wMeta

restoreStateFromBackup :: WalletWebMode m => StateBackup -> m [CWallet]
restoreStateFromBackup (FullStateBackup walletBackups) =
    forM walletBackups restoreWalletFromBackup

importStateJSON :: WalletWebMode m => Text -> m [CWallet]
importStateJSON (toString -> fp) = do
    contents <- liftIO $ BSL.readFile fp
    wState <- either parseErr pure $ A.eitherDecode contents
    restoreStateFromBackup wState
  where
    parseErr err = throwM . RequestError $
        sformat ("Error while reading JSON backup file: "%stext) $
        toText err

exportStateJSON :: WalletWebMode m => Text -> m ()
exportStateJSON (toString -> fp) = do
    wState <- getStateBackup
    liftIO $ BSL.writeFile fp $ A.encode wState

----------------------------------------------------------------------------
-- Orphan instances
----------------------------------------------------------------------------

instance FromHttpApiData Coin where
    parseUrlPiece = fmap mkCoin . parseUrlPiece

instance FromHttpApiData Address where
    parseUrlPiece = decodeTextAddress

instance FromHttpApiData (CId w) where
    parseUrlPiece = fmap addressToCId . decodeTextAddress

instance FromHttpApiData CAccountId where
    parseUrlPiece = fmap CAccountId . parseUrlPiece

-- FIXME: unsafe (temporary, will be removed probably in future)
-- we are not checking whether received Text is really valid CTxId
instance FromHttpApiData CTxId where
    parseUrlPiece = pure . mkCTxId

instance FromHttpApiData CPassPhrase where
    parseUrlPiece = pure . CPassPhrase<|MERGE_RESOLUTION|>--- conflicted
+++ resolved
@@ -65,11 +65,7 @@
                                                    submitMTx, submitRedemptionTx)
 import           Pos.Constants                    (curSoftwareVersion, isDevelopment)
 import           Pos.Core                         (Address (..), Coin, addressF,
-<<<<<<< HEAD
-                                                   decodeTextAddress, makePubKeyAddress, getCurrentTimestamp,
-=======
                                                    decodeTextAddress, getCurrentTimestamp,
->>>>>>> 82ba83c3
                                                    getTimestamp, makeRedeemAddress,
                                                    mkCoin, sumCoins, unsafeAddCoin,
                                                    unsafeIntegerToCoin, unsafeSubCoin)
