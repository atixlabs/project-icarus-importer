--- conflicted
+++ resolved
@@ -15,11 +15,6 @@
 
 import           Pos.Communication.Protocol    (SendActions)
 import           Pos.Ssc.Class                 (SscHelpersClass)
-<<<<<<< HEAD
-import           Pos.Util.TimeWarp             (runWithoutJsonLogT)
-import           Pos.Wallet.KeyStorage         (KeyData)
-=======
->>>>>>> ff10a6d7
 import           Pos.Wallet.Light.Mode         (LightWalletMode (..))
 import           Pos.Wallet.SscType            (WalletSscType)
 import           Pos.Wallet.Web.Server.Methods (walletServerOuts)
@@ -99,50 +94,10 @@
 --     catchServant = throwError
 -- {-# NOINLINE convertHandler #-}
 
-<<<<<<< HEAD
-convertHandler
-    :: MainWalletState
-    -> KeyData
-    -> WalletState
-    -> ConnectionsVar
-    -> Set NodeId
-    -> WebHandler a
-    -> Handler a
-convertHandler mws kd ws wsConn peers handler = do
-    stateM <- liftIO SM.newIO
-    liftIO ( runProduction
-           . runWithoutJsonLogT
-           . usingLoggerName "wallet-lite-api"
-           . flip Ether.runReadersT
-                ( Tagged @PeerStateTag stateM
-                , Tagged @KeyData kd
-                , Tagged @MainWalletState mws
-                , Tagged @ReportingContext emptyReportingContext )
-           . runDBPureRedirect
-           . runBlockDBRedirect
-           . runTxHistoryWalletRedirect
-           . runBalancesWalletRedirect
-           . runGStateCoreWalletRedirect
-           . runPeerStateRedirect
-           . runUpdatesNotImplemented
-           . runBlockchainInfoNotImplemented
-           . runBListenerStub
-           . runDiscoveryConstT peers
-           . (\(LightWalletMode m) -> m)
-           . runWalletWebDB ws
-           . runWalletWS wsConn
-           $ handler
-           ) `Catch.catches` excHandlers
-  where
-    excHandlers = [Catch.Handler catchServant]
-    catchServant = throwError
-{-# NOINLINE convertHandler #-}
-=======
 -- instance Monad m => MonadWalletTracking (WalletWebSockets m) where
 --     syncWSetsAtStart = const pass
 --     syncOnImport = const pass
 --     txMempoolToModifier = const (pure mempty)
->>>>>>> ff10a6d7
 
 -- -- Stub implementations for lite wallet.
 -- instance Ether.MonadReader NodeDBs NodeDBs Production where
