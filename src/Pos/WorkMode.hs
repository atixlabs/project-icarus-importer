{-# LANGUAGE ConstraintKinds       #-}
{-# LANGUAGE FlexibleContexts      #-}
{-# LANGUAGE FlexibleInstances     #-}
{-# LANGUAGE MultiParamTypeClasses #-}
{-# LANGUAGE ScopedTypeVariables   #-}
{-# LANGUAGE TypeApplications      #-}
{-# LANGUAGE TypeFamilies          #-}
{-# LANGUAGE UndecidableInstances  #-}

-- | WorkMode constraint.

module Pos.WorkMode
       ( WorkMode
       , MinWorkMode
       , DBHolder (..)
       , NodeContext (..)
       , WithNodeContext (..)
       , ContextHolder (..)
       , runDBHolder
       , runContextHolder
       , ncPublicKey
       , ncVssPublicKey
       , RealMode
       , ServiceMode
       , StatsMode
       , ProductionMode
       ) where

import           Control.Concurrent.MVar     (withMVar)
import           Control.Monad.Base          (MonadBase (..))
import           Control.Monad.Catch         (MonadCatch, MonadMask, MonadThrow, catchAll)
import           Control.Monad.Except        (ExceptT)
import           Control.Monad.Morph         (hoist)
import           Control.Monad.Trans.Class   (MonadTrans)
import           Control.Monad.Trans.Control (ComposeSt, MonadBaseControl (..),
                                              MonadTransControl (..), StM,
                                              defaultLiftBaseWith, defaultLiftWith,
                                              defaultRestoreM, defaultRestoreT)
import           Control.TimeWarp.Logging    (WithNamedLogger (..), logWarning)
import           Control.TimeWarp.Rpc        (BinaryP, Dialog, MonadDialog,
                                              MonadResponse (..), MonadTransfer (..),
                                              Transfer, hoistRespCond)
import           Control.TimeWarp.Timed      (MonadTimed (..), ThreadId)
import           Formatting                  (sformat, shown, (%))
import           Universum                   hiding (catch)

import           Pos.Crypto                  (PublicKey, SecretKey, VssKeyPair,
                                              VssPublicKey, toPublic, toVssPublicKey)
import           Pos.DHT                     (DHTResponseT, MonadMessageDHT (..),
                                              WithDefaultMsgHeader)
import           Pos.DHT.Real                (KademliaDHT)
import           Pos.Slotting                (MonadSlots (..))
import           Pos.Ssc.Class.Storage       (SscStorageMode)
import           Pos.State                   (MonadDB (..), NodeState)
import           Pos.Statistics.MonadStats   (MonadStats, NoStatsT, StatsT)
import           Pos.Types                   (Timestamp (..))
import           Pos.Util.JsonLog            (MonadJL (..), appendJL)

type WorkMode ssc m
    = ( WithNamedLogger m
      , MonadIO m
      , MonadTimed m
      , MonadMask m
      , MonadSlots m
      , MonadDB ssc m
      , SscStorageMode ssc
      , WithNodeContext m
      , MonadMessageDHT m
      , WithDefaultMsgHeader m
      , MonadStats m
      , MonadJL m
      )

type MinWorkMode m
    = ( WithNamedLogger m
      , MonadTimed m
      , MonadMask m
      , MonadIO m
      , MonadMessageDHT m
      , WithDefaultMsgHeader m
      )

----------------------------------------------------------------------------
-- MonadDB
----------------------------------------------------------------------------

newtype DBHolder ssc m a = DBHolder
    { getDBHolder :: ReaderT (NodeState ssc) m a
    } deriving (Functor, Applicative, Monad, MonadTrans, MonadTimed, MonadThrow,
               MonadCatch, MonadMask, MonadIO, WithNamedLogger, MonadDialog p)

runDBHolder :: NodeState -> DBHolder m a -> m a
runDBHolder db = flip runReaderT db . getDBHolder

instance MonadBase IO m => MonadBase IO (DBHolder ssc m) where
    liftBase = lift . liftBase

instance MonadTransControl (DBHolder ssc) where
    type StT (DBHolder ssc) a = StT (ReaderT (NodeState ssc)) a
    liftWith = defaultLiftWith DBHolder getDBHolder
    restoreT = defaultRestoreT DBHolder

instance MonadBaseControl IO m => MonadBaseControl IO (DBHolder ssc m) where
    type StM (DBHolder ssc m) a = ComposeSt (DBHolder ssc) m a
    liftBaseWith     = defaultLiftBaseWith
    restoreM         = defaultRestoreM

type instance ThreadId (DBHolder ssc m) = ThreadId m

<<<<<<< HEAD
instance MonadTransfer m => MonadTransfer (DBHolder ssc m) where
    sendRaw addr req = lift $ sendRaw addr req
=======
instance MonadTransfer m => MonadTransfer (DBHolder m) where
    sendRaw addr req = DBHolder ask >>= \ctx -> lift $ sendRaw addr (hoist (runDBHolder ctx) req)
>>>>>>> 6dff8009
    listenRaw binding sink =
        DBHolder $ fmap DBHolder $ listenRaw binding $ hoistRespCond getDBHolder sink
    close = lift . close

<<<<<<< HEAD
instance Monad m => MonadDB ssc (DBHolder ssc m) where
=======
instance MonadResponse m => MonadResponse (DBHolder m) where
    replyRaw dat = DBHolder $ replyRaw (hoist getDBHolder dat)
    closeR = lift closeR
    peerAddr = lift peerAddr

instance Monad m => MonadDB (DBHolder m) where
>>>>>>> 6dff8009
    getNodeState = DBHolder ask

instance (MonadDB ssc m, Monad m) => MonadDB ssc (KademliaDHT m) where
    getNodeState = lift getNodeState

----------------------------------------------------------------------------
-- NodeContext
----------------------------------------------------------------------------

-- | NodeContext contains runtime context of node.
data NodeContext = NodeContext
    { -- | Time when system started working.
      ncSystemStart :: !Timestamp
    , -- | Secret key used for blocks creation.
      ncSecretKey   :: !SecretKey
    , -- | Vss key pair used for MPC.
      ncVssKeyPair  :: !VssKeyPair
    , ncTimeLord    :: !Bool
    , ncJLFile      :: !(Maybe (MVar FilePath))
    }

ncPublicKey :: NodeContext -> PublicKey
ncPublicKey = toPublic . ncSecretKey

ncVssPublicKey :: NodeContext -> VssPublicKey
ncVssPublicKey = toVssPublicKey . ncVssKeyPair

class WithNodeContext m where
    getNodeContext :: m NodeContext

instance (Monad m, WithNodeContext m) =>
         WithNodeContext (KademliaDHT m) where
    getNodeContext = lift getNodeContext

instance (Monad m, WithNodeContext m) =>
         WithNodeContext (ReaderT a m) where
    getNodeContext = lift getNodeContext

instance (Monad m, WithNodeContext m) =>
         WithNodeContext (StateT a m) where
    getNodeContext = lift getNodeContext

instance (Monad m, WithNodeContext m) =>
         WithNodeContext (ExceptT e m) where
    getNodeContext = lift getNodeContext

instance (Monad m, WithNodeContext m) =>
         WithNodeContext (DHTResponseT m) where
    getNodeContext = lift getNodeContext

instance (Monad m, WithNodeContext m) =>
         WithNodeContext (StatsT m) where
    getNodeContext = lift getNodeContext

instance (Monad m, WithNodeContext m) =>
         WithNodeContext (NoStatsT m) where
    getNodeContext = lift getNodeContext

newtype ContextHolder m a = ContextHolder
    { getContextHolder :: ReaderT NodeContext m a
    } deriving (Functor, Applicative, Monad, MonadTrans, MonadTimed, MonadThrow,
<<<<<<< HEAD
               MonadCatch, MonadMask, MonadIO, WithNamedLogger, MonadDB ssc, MonadDialog p, MonadResponse)
=======
               MonadCatch, MonadMask, MonadIO, WithNamedLogger, MonadDB, MonadDialog p)

runContextHolder :: NodeContext -> ContextHolder m a -> m a
runContextHolder ctx = flip runReaderT ctx . getContextHolder
>>>>>>> 6dff8009

instance MonadBase IO m => MonadBase IO (ContextHolder m) where
    liftBase = lift . liftBase

instance MonadTransControl ContextHolder where
    type StT ContextHolder a = StT (ReaderT NodeContext) a
    liftWith = defaultLiftWith ContextHolder getContextHolder
    restoreT = defaultRestoreT ContextHolder

instance MonadBaseControl IO m => MonadBaseControl IO (ContextHolder m) where
    type StM (ContextHolder m) a = ComposeSt ContextHolder m a
    liftBaseWith     = defaultLiftBaseWith
    restoreM         = defaultRestoreM

type instance ThreadId (ContextHolder m) = ThreadId m

instance MonadTransfer m => MonadTransfer (ContextHolder m) where
    sendRaw addr req = ContextHolder ask >>= \ctx -> lift $ sendRaw addr (hoist (runContextHolder ctx) req)
    listenRaw binding sink =
        ContextHolder $ fmap ContextHolder $ listenRaw binding $ hoistRespCond getContextHolder sink
    close = lift . close

instance MonadResponse m => MonadResponse (ContextHolder m) where
    replyRaw dat = ContextHolder $ replyRaw (hoist getContextHolder dat)
    closeR = lift closeR
    peerAddr = lift peerAddr

instance Monad m => WithNodeContext (ContextHolder m) where
    getNodeContext = ContextHolder ask

instance MonadJL m => MonadJL (KademliaDHT m) where
    jlLog = lift . jlLog

instance MonadSlots m => MonadSlots (KademliaDHT m) where
    getSystemStartTime = lift getSystemStartTime
    getCurrentTime = lift getCurrentTime

instance (MonadTimed m, Monad m) =>
         MonadSlots (ContextHolder m) where
    getSystemStartTime = ContextHolder $ asks ncSystemStart
    getCurrentTime = Timestamp <$> currentTime

instance (MonadIO m, WithNamedLogger m, MonadCatch m) => MonadJL (ContextHolder m) where
    jlLog ev = ContextHolder (asks ncJLFile) >>= maybe (pure ()) doLog
      where
        doLog logFileMV =
          (liftIO . withMVar logFileMV $ flip appendJL ev)
            `catchAll` \e -> logWarning $ sformat ("Can't write to json log: " % shown) e


----------------------------------------------------------------------------
-- Concrete types
----------------------------------------------------------------------------

-- | RealMode is a basis for `WorkMode`s used to really run system.
type RealMode ssc = KademliaDHT (ContextHolder (DBHolder ssc (Dialog BinaryP Transfer)))

-- | ServiceMode is the mode in which support nodes work
type ServiceMode = KademliaDHT (Dialog BinaryP Transfer)

-- | ProductionMode is an instance of WorkMode which is used (unsurprisingly) in production.
type ProductionMode ssc = NoStatsT (RealMode ssc)

-- | StatsMode is used for remote benchmarking
type StatsMode ssc = StatsT (RealMode ssc)<|MERGE_RESOLUTION|>--- conflicted
+++ resolved
@@ -89,7 +89,7 @@
     } deriving (Functor, Applicative, Monad, MonadTrans, MonadTimed, MonadThrow,
                MonadCatch, MonadMask, MonadIO, WithNamedLogger, MonadDialog p)
 
-runDBHolder :: NodeState -> DBHolder m a -> m a
+runDBHolder :: NodeState ssc -> DBHolder ssc m a -> m a
 runDBHolder db = flip runReaderT db . getDBHolder
 
 instance MonadBase IO m => MonadBase IO (DBHolder ssc m) where
@@ -107,27 +107,13 @@
 
 type instance ThreadId (DBHolder ssc m) = ThreadId m
 
-<<<<<<< HEAD
 instance MonadTransfer m => MonadTransfer (DBHolder ssc m) where
-    sendRaw addr req = lift $ sendRaw addr req
-=======
-instance MonadTransfer m => MonadTransfer (DBHolder m) where
     sendRaw addr req = DBHolder ask >>= \ctx -> lift $ sendRaw addr (hoist (runDBHolder ctx) req)
->>>>>>> 6dff8009
     listenRaw binding sink =
         DBHolder $ fmap DBHolder $ listenRaw binding $ hoistRespCond getDBHolder sink
     close = lift . close
 
-<<<<<<< HEAD
 instance Monad m => MonadDB ssc (DBHolder ssc m) where
-=======
-instance MonadResponse m => MonadResponse (DBHolder m) where
-    replyRaw dat = DBHolder $ replyRaw (hoist getDBHolder dat)
-    closeR = lift closeR
-    peerAddr = lift peerAddr
-
-instance Monad m => MonadDB (DBHolder m) where
->>>>>>> 6dff8009
     getNodeState = DBHolder ask
 
 instance (MonadDB ssc m, Monad m) => MonadDB ssc (KademliaDHT m) where
@@ -189,14 +175,10 @@
 newtype ContextHolder m a = ContextHolder
     { getContextHolder :: ReaderT NodeContext m a
     } deriving (Functor, Applicative, Monad, MonadTrans, MonadTimed, MonadThrow,
-<<<<<<< HEAD
-               MonadCatch, MonadMask, MonadIO, WithNamedLogger, MonadDB ssc, MonadDialog p, MonadResponse)
-=======
-               MonadCatch, MonadMask, MonadIO, WithNamedLogger, MonadDB, MonadDialog p)
+               MonadCatch, MonadMask, MonadIO, WithNamedLogger, MonadDB ssc, MonadDialog p)
 
 runContextHolder :: NodeContext -> ContextHolder m a -> m a
 runContextHolder ctx = flip runReaderT ctx . getContextHolder
->>>>>>> 6dff8009
 
 instance MonadBase IO m => MonadBase IO (ContextHolder m) where
     liftBase = lift . liftBase
