{-# LANGUAGE ConstraintKinds     #-}
{-# LANGUAGE Rank2Types          #-}
{-# LANGUAGE ScopedTypeVariables #-}
{-# LANGUAGE TemplateHaskell     #-}
{-# LANGUAGE TypeFamilies        #-}

-- | Instance of SscStorageClass.

module Pos.Ssc.GodTossing.Storage
       ( -- * Instances
         -- ** instance SscStorageClass SscGodTossing
         getGlobalCerts
       , gtGetGlobalState
       , getStableCerts
       ) where

<<<<<<< HEAD
import           Control.Lens                   (over, to, use, view, (%=), (.=), (<>=),
                                                 (^.), _1, _2)
import           Control.Monad.IfElse           (whileM)
=======
import           Control.Lens                   (to, (%=), (.=), (<>=))
>>>>>>> 2dc10427
import           Control.Monad.Reader           (ask)
import           Data.Default                   (def)
import qualified Data.HashMap.Strict            as HM
import qualified Data.HashSet                   as HS
import qualified Data.List.NonEmpty             as NE
import qualified Pos.Ssc.GodTossing.VssCertData as VCD
import           Serokell.Util.Verify           (VerificationRes (..), isVerSuccess,
                                                 verifyGeneric)
import           Universum

import           Pos.Binary.Ssc                 ()
import           Pos.Constants                  (epochSlots, vssMaxTTL)
import           Pos.DB                         (DBError (DBMalformed), MonadDB,
                                                 getBlockHeader, loadBlocksWhile)
import           Pos.Lrc.Types                  (Richmen)
import           Pos.Ssc.Class.Storage          (SscStorageClass (..))
import           Pos.Ssc.Class.Types            (Ssc (..))
import           Pos.Ssc.Extra.MonadGS          (MonadSscGS (..), sscRunGlobalQuery)
import           Pos.Ssc.GodTossing.Error       (SeedError)
import           Pos.Ssc.GodTossing.Functions   (checkCommShares,
                                                 checkOpeningMatchesCommitment,
                                                 checkShares, computeParticipants,
                                                 isCommitmentIdx, isOpeningIdx,
                                                 isSharesIdx, verifyGtPayload)
import           Pos.Ssc.GodTossing.Genesis     (genesisCertificates)
import           Pos.Ssc.GodTossing.Seed        (calculateSeed)
import           Pos.Ssc.GodTossing.Types       (GtGlobalState (..), GtPayload (..),
                                                 SscGodTossing, VssCertificatesMap,
                                                 gsCommitments, gsOpenings, gsShares,
                                                 gsVssCertificates, vcVssKey,
                                                 _gpCertificates)
import           Pos.Ssc.GodTossing.Types.Base  (VssCertificate (..))
<<<<<<< HEAD
import           Pos.Types                      (Block, EpochIndex, HeaderHash, NEBlocks,
                                                 SharedSeed, SlotId (..), addressHash,
                                                 blockMpc, blockSlot, crucialSlot,
=======
import qualified Pos.Ssc.GodTossing.VssCertData as VCD
import           Pos.Types                      (Block, EpochIndex, EpochOrSlot (..),
                                                 HeaderHash, SharedSeed, SlotId (..),
                                                 addressHash, blockMpc, blockSlot,
>>>>>>> 2dc10427
                                                 epochIndexL, epochOrSlot, epochOrSlotG,
                                                 gbHeader)
import           Pos.Util                       (NE, NewestFirst (..), OldestFirst,
                                                 readerToState)

type GSQuery a  = forall m . (MonadReader GtGlobalState m) => m a
type GSUpdate a = forall m . (MonadState GtGlobalState m) => m a

instance SscStorageClass SscGodTossing where
    sscLoadGlobalState = mpcLoadGlobalState
    sscApplyBlocksM = mpcApplyBlocks
    sscRollbackM = mpcRollback
    sscVerifyBlocksM = mpcVerifyBlocks
    sscCalculateSeedM = calculateSeedQ

gtGetGlobalState
    :: (MonadSscGS SscGodTossing m)
    => m GtGlobalState
gtGetGlobalState = sscRunGlobalQuery ask

getGlobalCerts
    :: (MonadSscGS SscGodTossing m)
    => SlotId -> m VssCertificatesMap
getGlobalCerts sl =
    sscRunGlobalQuery $
        VCD.certs .
        VCD.setLastKnownSlot sl <$>
        view (gsVssCertificates)

getStablePure :: EpochIndex -> VCD.VssCertData -> VssCertificatesMap
getStablePure epoch certs
    | epoch == 0 = genesisCertificates
    | otherwise =
          VCD.certs $ VCD.setLastKnownSlot (crucialSlot epoch) certs

-- | Verified certs for slotId
getStableCerts :: MonadSscGS SscGodTossing m => EpochIndex -> m VssCertificatesMap
getStableCerts epoch =
    getStablePure epoch <$> sscRunGlobalQuery (view gsVssCertificates)

-- | Verify that if one adds given block to the current chain, it will
-- remain consistent with respect to SSC-related data.
mpcVerifyBlock :: Bool -> Richmen -> Block SscGodTossing -> GSQuery VerificationRes
-- Genesis blocks don't have any SSC data.
mpcVerifyBlock _ _ (Left _) = return VerSuccess
-- Main blocks have commitments, openings, shares and VSS
-- certificates.  We optionally (depending on verifyPure argument) use
-- verifyGtPayload to make the most general checks and also use global
-- data to make more checks using this data.
mpcVerifyBlock verifyPure richmen (Right b) = do
    let SlotId{siSlot = slotId} = b ^. blockSlot
        payload      = b ^. blockMpc
        curEpoch = siEpoch $ b ^. blockSlot
        blockCerts = _gpCertificates payload
        richmenSet = HS.fromList $ NE.toList richmen

    globalCommitments <- view gsCommitments
    globalOpenings    <- view gsOpenings
    globalShares      <- view gsShares
<<<<<<< HEAD
    globalVCD         <- view gsVssCertificates
    let globalCerts   = VCD.certs globalVCD
    let stableCerts   = getStablePure curEpoch globalVCD
    let participants  = computeParticipants richmen stableCerts
    let participantsVssKeys = map vcVssKey $ toList participants
=======
    globalCerts       <- VCD.certs <$> view gsVssCertificates
>>>>>>> 2dc10427

    let isComm  = (isCommitmentIdx slotId, "slotId doesn't belong commitment phase")
        isOpen  = (isOpeningIdx slotId, "slotId doesn't belong openings phase")
        isShare = (isSharesIdx slotId, "slotId doesn't belong share phase")

    -- For commitments we
    --   * check that the nodes haven't already sent their commitments before
    --     in some different block
    --   * check that a VSS certificate is present for the committing nodeg
    --   * every commitment owner has enough (mpc+delegated) stake
    let commChecks comms =
            [ isComm
            , (all (`HM.member` participants)
                   (HM.keys comms),
                   "some committing nodes haven't sent a VSS certificate")
            , (all (not . (`HM.member` globalCommitments))
                   (HM.keys comms),
                   "some nodes have already sent their commitments")
            , (all (checkCommShares participantsVssKeys) (toList comms),
                   "some commShares has been generated on wrong participants")
            -- [CSL-206]: check that share IDs are different.
            ]

    -- For openings, we check that
    --   * the opening isn't present in previous blocks
    --   * corresponding commitment is present
    --   * the opening matches the commitment
    let openChecks opens =
            [ isOpen
            , (all (not . (`HM.member` globalOpenings))
                   (HM.keys opens),
                   "some nodes have already sent their openings")
            , (all (`HM.member` globalCommitments) (HM.keys opens),
                   "some openings don't have corresponding commitments")
            , (all (checkOpeningMatchesCommitment globalCommitments) (HM.toList opens),
                   "some openings don't match corresponding commitments")
            ]

    -- For shares, we check that
    --   * shares have corresponding commitments
    --   * these shares weren't sent before
    --   * if encrypted shares (in commitments) are decrypted, they match
    --     decrypted shares
    -- We don't check whether shares match the openings.
    let shareChecks shares =
            [ isShare
            -- We intentionally don't check, that nodes which decrypted shares
            -- sent its commitments.
            -- If node decrypted shares correctly, such node is useful for us, despite of
            -- it didn't send its commitment.
            , (all (`HS.member` richmenSet) $ HM.keys shares,
                   "some shares are posted by stakeholders that don't have enough stake")
            , (all (`HM.member` globalCommitments)
                   (concatMap HM.keys $ toList shares),
                   "some shares don't have corresponding commitments")
            , (null (shares `HM.intersection` globalShares),
                   "some shares have already been sent")
            , (all (uncurry (checkShares globalCommitments globalOpenings participants))
                   (HM.toList shares),
                   "some decrypted shares don't match encrypted shares \
                   \in the corresponding commitment")
            ]

    let certChecks certs =
            [
              (all (maybe True ((==) curEpoch . vcExpiryEpoch) . (`HM.lookup` globalCerts))
                   (HM.keys certs),
                   "some VSS certificates have been resubmitted \
                   \earlier than expiry epoch")
            , (all ((`HS.member` richmenSet) . addressHash . vcSigningKey)
                   (HM.elems certs),
                   "some VSS certificates' users are not passing stake threshold")
            ]

    let ourRes = verifyGeneric $ certChecks blockCerts ++
            case payload of
                CommitmentsPayload comms _     -> commChecks comms
                OpeningsPayload        opens _ -> openChecks opens
                SharesPayload         shares _ -> shareChecks shares
                CertificatesPayload          _ -> []
    let pureRes = if verifyPure
                  then verifyGtPayload (b ^. gbHeader) payload
                  else mempty
    return (pureRes <> ourRes)

-- TODO:
--   ★ verification messages should include block hash/slotId
--   ★ we should stop at first failing block
mpcVerifyBlocks
    :: Bool
    -> Richmen
    -> OldestFirst NE (Block SscGodTossing)
    -> GSQuery VerificationRes
mpcVerifyBlocks verifyPure richmen blocks = do
    curState <- ask
    return $ flip evalState curState $ do
        vs <- forM blocks $ \b -> do
            v <- readerToState $ mpcVerifyBlock verifyPure richmen b
            when (isVerSuccess v) $
                mpcProcessBlock b
            return v
        return $ fold vs

-- | Apply sequence of blocks to state. Sequence must be based on last
-- applied block and must be valid.
mpcApplyBlocks :: OldestFirst NE (Block SscGodTossing) -> GSUpdate ()
mpcApplyBlocks = mapM_ mpcProcessBlock

mpcProcessBlock
    :: (SscPayload ssc ~ GtPayload)
    => Block ssc -> GSUpdate ()
mpcProcessBlock blk = do
    case blk of
        -- Genesis blocks don't contain anything interesting, but when they
        -- “arrive”, we clear global commitments and other globals. Not
        -- certificates, though, because we don't want to make nodes resend
        -- them in each epoch.
        Left gb -> do
            let slot = SlotId (gb ^. epochIndexL) 0
            resetGS
            gsVssCertificates %= (VCD.setLastKnownSlot slot)
        -- Main blocks contain commitments, openings, shares, VSS certificates
        Right b -> do
            gsVssCertificates %= VCD.setLastKnownSlot (b ^. blockSlot)
            modify (unionPayload (b ^. blockMpc))

mpcRollback :: NewestFirst NE (Block SscGodTossing) -> GSUpdate ()
mpcRollback (NewestFirst blocks) = do
    let slotMB = prevSlot $ blkSlot $ NE.last blocks
     -- Rollback certs
    case slotMB of
        Nothing   -> gsVssCertificates .= unionCerts genesisCertificates
        Just slot -> gsVssCertificates %= VCD.setLastKnownSlot slot
    -- Rollback other payload
    wasGenesis <- foldM foldStep False blocks
    when wasGenesis resetGS
  where
    foldStep wasGen b
        | wasGen = pure wasGen
        | otherwise = differenceBlock b
    prevSlot si@SlotId {..}
        | siSlot > 0 = Just $ si {siSlot = siSlot - 1}
        | siEpoch > 0 = Just $ SlotId {siEpoch = siEpoch - 1, siSlot = epochSlots - 1}
        -- It means that we are rolling back all main blocks.
        | otherwise = Nothing
    differenceBlock :: Block SscGodTossing -> GSUpdate Bool
    differenceBlock (Left _) = pure True
    differenceBlock (Right b) = do
        let payload = b ^. blockMpc
        case payload of
            CommitmentsPayload comms _ ->
                gsCommitments %= (`HM.difference` comms)
            OpeningsPayload opens _ -> gsOpenings %= (`HM.difference` opens)
            SharesPayload shares _ -> gsShares %= (`HM.difference` shares)
            CertificatesPayload _ -> return ()
        pure False
    blkSlot :: Block ssc -> SlotId
    blkSlot = epochOrSlot (flip SlotId 0) identity . (^. epochOrSlotG)
    unionCerts = (foldl' (flip $ uncurry VCD.insert)) VCD.empty . HM.toList

-- | Calculate leaders for the next epoch.
calculateSeedQ :: EpochIndex -> GSQuery (Either SeedError SharedSeed)
calculateSeedQ _ =
    calculateSeed <$> view gsCommitments <*> view gsOpenings <*>
        view gsShares

mpcLoadGlobalState :: MonadDB SscGodTossing m => HeaderHash -> m GtGlobalState
mpcLoadGlobalState tip = do
    bh <- getBlockHeader tip
    endEpoch <-
          epochOrSlot identity siEpoch <$>
            maybe (throwM $ DBMalformed "No block header with tip")
                  (pure . view epochOrSlotG) bh
    let startEpoch = safeSub endEpoch -- load blocks while >= endEpoch
        whileEpoch b = b ^. epochIndexL >= startEpoch
    blocks <- loadBlocksWhile whileEpoch tip
    let global' = unionBlocks (getNewestFirst blocks)
        global = global'
            & gsVssCertificates %~ unionBlksCerts (reverse (getNewestFirst blocks))
    pure $ if | startEpoch == 0 ->
                   over gsVssCertificates unionGenCerts global
              | otherwise -> global
  where
    setLastKnownEoS (EpochOrSlot eos) vcd
        | Left e <- eos, e == 0 = VCD.empty
        | Left e <- eos = VCD.setLastKnownSlot (SlotId (e - 1) (epochSlots - 1)) vcd
        | Right s <- eos = VCD.setLastKnownSlot s vcd
    safeSub epoch = epoch - min epoch vssMaxTTL
    unionBlckCert vcd block =
        let blkCert = either (const mempty) (^. blockMpc . to _gpCertificates)
            res = foldl' (flip $ uncurry VCD.insert) vcd . HM.toList $ (blkCert block) in
        setLastKnownEoS (block ^. epochOrSlotG) res
    unionBlksCerts blocks gs = foldl' unionBlckCert gs blocks
    unionGenCerts gs = foldl' (flip $ uncurry VCD.insert) gs . HM.toList $ genesisCertificates

----------------------------------------------------------------------------
-- Utilities
----------------------------------------------------------------------------
resetGS :: GSUpdate ()
resetGS = do
    gsCommitments .= mempty
    gsOpenings    .= mempty
    gsShares      .= mempty

unionPayload :: GtPayload -> GtGlobalState -> GtGlobalState
unionPayload payload gs =
    flip execState gs $ do
        case payload of
            CommitmentsPayload comms _ -> gsCommitments <>= comms
            OpeningsPayload opens _    -> gsOpenings <>= opens
            SharesPayload shares _     -> gsShares <>= shares
            CertificatesPayload _      -> pure ()

-- | Union payloads of blocks until meet genesis block
-- Invalid restore of VSS certificates
unionBlocks :: [Block SscGodTossing] -> GtGlobalState
unionBlocks []            = def
unionBlocks (Left _:_)    = def
unionBlocks (Right mb:xs) = unionPayload (mb ^. blockMpc) $ unionBlocks xs<|MERGE_RESOLUTION|>--- conflicted
+++ resolved
@@ -14,13 +14,7 @@
        , getStableCerts
        ) where
 
-<<<<<<< HEAD
-import           Control.Lens                   (over, to, use, view, (%=), (.=), (<>=),
-                                                 (^.), _1, _2)
-import           Control.Monad.IfElse           (whileM)
-=======
 import           Control.Lens                   (to, (%=), (.=), (<>=))
->>>>>>> 2dc10427
 import           Control.Monad.Reader           (ask)
 import           Data.Default                   (def)
 import qualified Data.HashMap.Strict            as HM
@@ -53,18 +47,12 @@
                                                  gsVssCertificates, vcVssKey,
                                                  _gpCertificates)
 import           Pos.Ssc.GodTossing.Types.Base  (VssCertificate (..))
-<<<<<<< HEAD
-import           Pos.Types                      (Block, EpochIndex, HeaderHash, NEBlocks,
-                                                 SharedSeed, SlotId (..), addressHash,
-                                                 blockMpc, blockSlot, crucialSlot,
-=======
 import qualified Pos.Ssc.GodTossing.VssCertData as VCD
 import           Pos.Types                      (Block, EpochIndex, EpochOrSlot (..),
                                                  HeaderHash, SharedSeed, SlotId (..),
                                                  addressHash, blockMpc, blockSlot,
->>>>>>> 2dc10427
-                                                 epochIndexL, epochOrSlot, epochOrSlotG,
-                                                 gbHeader)
+                                                 crucialSlot, epochIndexL, epochOrSlot,
+                                                 epochOrSlotG, gbHeader)
 import           Pos.Util                       (NE, NewestFirst (..), OldestFirst,
                                                  readerToState)
 
@@ -122,15 +110,11 @@
     globalCommitments <- view gsCommitments
     globalOpenings    <- view gsOpenings
     globalShares      <- view gsShares
-<<<<<<< HEAD
     globalVCD         <- view gsVssCertificates
     let globalCerts   = VCD.certs globalVCD
     let stableCerts   = getStablePure curEpoch globalVCD
     let participants  = computeParticipants richmen stableCerts
     let participantsVssKeys = map vcVssKey $ toList participants
-=======
-    globalCerts       <- VCD.certs <$> view gsVssCertificates
->>>>>>> 2dc10427
 
     let isComm  = (isCommitmentIdx slotId, "slotId doesn't belong commitment phase")
         isOpen  = (isOpeningIdx slotId, "slotId doesn't belong openings phase")
