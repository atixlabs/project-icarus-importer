{-# LANGUAGE CPP                  #-}
{-# LANGUAGE ScopedTypeVariables  #-}
<<<<<<< HEAD
-- It's needed for stylish-haskell for some reason :(
=======
-- needed for stylish-haskell :(
>>>>>>> 6ac8a4ff
{-# LANGUAGE TemplateHaskell      #-}
{-# LANGUAGE TypeFamilies         #-}
{-# LANGUAGE UndecidableInstances #-}

module Pos.Types.Block.Instances
       ( BodyProof (..)
       , ConsensusData (..)
       , Body (..)
       -- * MainBlock and GenesisBlock lenses
       -- Move it from here
       , blockLeaderKey
       , blockLeaders
       , blockMpc
       , blockSignature
       , blockSlot
       , blockTxs
       , blockTxas
       , blockProxySKs

       , gcdDifficulty
       , gcdEpoch
       , getBlockHeader
       , headerLeaderKey
       , headerSignature
       , headerSlot
       , mbMpc
       , mbTxs
       , mbWitnesses
       , mbProxySKs
       , mbUpdatePayload
       , mcdSlot
       , mcdLeaderKey
       , mcdDifficulty
       , mcdSignature

       -- * HeaderHash related functions
       , blockHeader
       , blockHeaderHash
       ) where

import           Control.Lens          (Getter, choosing, to)
import           Data.Tagged           (untag)
import           Data.Text.Buildable   (Buildable)
import qualified Data.Text.Buildable   as Buildable
import           Formatting            (bprint, build, int, sformat, stext, (%))
import           Serokell.Util         (Color (Magenta), colorize, listJson)
import           Universum

import           Pos.Binary.Class      (Bi)
import           Pos.Core              (Blockchain (..), ChainDifficulty, EpochIndex (..),
                                        EpochOrSlot (..), GenericBlock (..),
                                        GenericBlockHeader (..), HasBlockVersion (..),
                                        HasDifficulty (..), HasEpochIndex (..),
                                        HasEpochOrSlot (..), HasHeaderHash (..),
                                        HasPrevBlock (..), HasSoftwareVersion (..),
                                        HeaderHash, IsGenesisHeader, IsHeader,
                                        IsMainHeader (..), ProxySKHeavy, SlotId (..),
                                        SlotLeaders, gbBody, gbHeader, gbhConsensus,
                                        gbhExtra, gbhPrevBlock, slotIdF)
import           Pos.Crypto            (Hash, PublicKey, hash, hashHexF, unsafeHash)
import           Pos.Merkle            (MerkleTree)
import           Pos.Ssc.Class.Helpers (SscHelpersClass (..))
import           Pos.Ssc.Class.Types   (Ssc (..))
import           Pos.Txp.Core          (Tx, TxAux, TxDistribution, TxPayload, TxProof,
                                        TxWitness, mkTxProof, txpDistributions, txpTxs,
                                        txpWitnesses)
import           Pos.Types.Block.Types (BiHeader, BiSsc, Block, BlockHeader,
                                        BlockSignature, GenesisBlock, GenesisBlockHeader,
                                        GenesisBlockchain, MainBlock, MainBlockHeader,
                                        MainBlockchain, MainExtraBodyData,
                                        MainExtraHeaderData, mehBlockVersion,
                                        mehSoftwareVersion)
import           Pos.Update.Core.Types (UpdatePayload, UpdateProof, UpdateProposal,
                                        mkUpdateProof)

----------------------------------------------------------------------------
-- MainBlock
----------------------------------------------------------------------------

instance (SscHelpersClass ssc, Bi TxWitness, Bi UpdatePayload, Bi EpochIndex) =>
         Blockchain (MainBlockchain ssc) where
    -- | Proof of transactions list and MPC data.
    data BodyProof (MainBlockchain ssc) = MainProof
        { mpTxProof        :: !TxProof
        , mpMpcProof      :: !(SscProof ssc)
        , mpProxySKsProof :: !(Hash [ProxySKHeavy])
        , mpUpdateProof   :: !UpdateProof
        } deriving (Generic)
    data ConsensusData (MainBlockchain ssc) = MainConsensusData
        { -- | Id of the slot for which this block was generated.
        _mcdSlot       :: !SlotId
        , -- | Public key of slot leader. Maybe later we'll see it is redundant.
        _mcdLeaderKey  :: !PublicKey
        , -- | Difficulty of chain ending in this block.
        _mcdDifficulty :: !ChainDifficulty
        , -- | Signature given by slot leader.
        _mcdSignature  :: !(BlockSignature ssc)
        } deriving (Generic, Show, Eq)
    type BBlockHeader (MainBlockchain ssc) = BlockHeader ssc
    type ExtraHeaderData (MainBlockchain ssc) = MainExtraHeaderData

    -- | In our cryptocurrency, body consists of a list of transactions
    -- and MPC messages.
    data Body (MainBlockchain ssc) = MainBody
        { -- | Txp payload.
          _mbTxPayload :: !TxPayload
        , -- | Data necessary for MPC.
          _mbMpc :: !(SscPayload ssc)
        , -- | No-ttl heavyweight delegation certificates.
          _mbProxySKs :: ![ProxySKHeavy]
          -- | Additional update information for update system.
        , _mbUpdatePayload :: !UpdatePayload
        } deriving (Generic, Typeable)

    type ExtraBodyData (MainBlockchain ssc) = MainExtraBodyData
    type BBlock (MainBlockchain ssc) = Block ssc

    mkBodyProof MainBody{..} =
        MainProof
        { mpTxProof = mkTxProof _mbTxPayload
        , mpMpcProof = untag @ssc mkSscProof _mbMpc
        , mpProxySKsProof = hash _mbProxySKs
        , mpUpdateProof = mkUpdateProof _mbUpdatePayload
        }
    verifyBBlock GenericBlock{..} =
        first pretty $ untag sscVerifyPayload (Right _gbHeader) (_mbMpc _gbBody)

--deriving instance Ssc ssc => Show (SscProof ssc)
--deriving instance Ssc ssc => Eq (SscProof ssc)
deriving instance Ssc ssc => Show (BodyProof (MainBlockchain ssc))
deriving instance Ssc ssc => Eq (BodyProof (MainBlockchain ssc))
deriving instance Ssc ssc => Show (Body (MainBlockchain ssc))
deriving instance (Eq (SscPayload ssc), Ssc ssc) => Eq (Body (MainBlockchain ssc))

instance (Ssc ssc) => NFData (BodyProof (MainBlockchain ssc))
instance (Ssc ssc) => NFData (ConsensusData (MainBlockchain ssc))
instance (Ssc ssc) => NFData (Body (MainBlockchain ssc))
instance (Ssc ssc) => NFData (MainBlock ssc)

----------------------------------------------------------------------------
-- GenesisBlock
----------------------------------------------------------------------------

instance Blockchain (GenesisBlockchain ssc) where
    -- [CSL-199]: maybe we should use ADS.
    -- | Proof of GenesisBody is just a hash of slot leaders list.
    data BodyProof (GenesisBlockchain ssc) = GenesisProof
        !(Hash SlotLeaders)
        deriving (Eq, Generic, Show)
    data ConsensusData (GenesisBlockchain ssc) = GenesisConsensusData
        { -- | Index of the slot for which this genesis block is relevant.
          _gcdEpoch :: !EpochIndex
        , -- | Difficulty of the chain ending in this genesis block.
          _gcdDifficulty :: !ChainDifficulty
        } deriving (Generic, Show, Eq)
    type BBlockHeader (GenesisBlockchain ssc) = BlockHeader ssc

    -- | Body of genesis block consists of slot leaders for epoch
    -- associated with this block.
    data Body (GenesisBlockchain ssc) = GenesisBody
        { _gbLeaders :: !SlotLeaders
        } deriving (Generic, Show, Eq)
    type BBlock (GenesisBlockchain ssc) = Block ssc

    mkBodyProof = GenesisProof . hash . _gbLeaders
    verifyBBlock _ = pure ()

instance (Ssc ssc) => NFData (BodyProof (GenesisBlockchain ssc))
instance (Ssc ssc) => NFData (ConsensusData (GenesisBlockchain ssc))
instance (Ssc ssc) => NFData (Body (GenesisBlockchain ssc))
instance (Ssc ssc) => NFData (GenesisBlock ssc)

----------------------------------------------------------------------------
-- Lenses. Move it from here
----------------------------------------------------------------------------

-- !!! Create issue about this on lens github or give link on existing issue !!!
-- 'makeLensesData' doesn't work with types with parameters. I don't
-- know how to design a 'makeLensesData' which would work with them (in fact,
-- I don't even know how an invocation of 'makeLensesData' would look like)

#define MAKE_LENS(l, field) l f s = (\y -> s {field = y}) <$> f (field s)

-- makeLensesData ''ConsensusData ''(MainBlockchain ssc)

-- | Lens for 'SlotId' of 'MainBlockchain' in 'ConsensusData'.
mcdSlot :: Lens' (ConsensusData (MainBlockchain ssc)) SlotId
MAKE_LENS(mcdSlot, _mcdSlot)

-- | Lens for 'PublicKey' of 'MainBlockchain' in 'ConsensusData'.
mcdLeaderKey :: Lens' (ConsensusData (MainBlockchain ssc)) PublicKey
MAKE_LENS(mcdLeaderKey, _mcdLeaderKey)

-- | Lens for 'ChainDifficulty' of 'MainBlockchain' in 'ConsensusData'.
mcdDifficulty :: Lens' (ConsensusData (MainBlockchain ssc)) ChainDifficulty
MAKE_LENS(mcdDifficulty, _mcdDifficulty)

-- | Lens for 'Signature' of 'MainBlockchain' in 'ConsensusData'.
mcdSignature :: Lens' (ConsensusData (MainBlockchain ssc)) (BlockSignature ssc)
MAKE_LENS(mcdSignature, _mcdSignature)

-- makeLensesData ''ConsensusData ''(GenesisBlockchain ssc)

-- | Lens for 'EpochIndex' of 'GenesisBlockchain' in 'ConsensusData'.
gcdEpoch :: Lens' (ConsensusData (GenesisBlockchain ssc)) EpochIndex
MAKE_LENS(gcdEpoch, _gcdEpoch)

-- | Lens for 'ChainDifficulty' of 'GenesisBlockchain' in 'ConsensusData'.
gcdDifficulty :: Lens' (ConsensusData (GenesisBlockchain ssc)) ChainDifficulty
MAKE_LENS(gcdDifficulty, _gcdDifficulty)

-- makeLensesData ''Body ''(MainBlockchain ssc)

-- | Lens for transaction payload in main block body.
mbTxPayload :: Lens' (Body (MainBlockchain ssc)) TxPayload
MAKE_LENS(mbTxPayload, _mbTxPayload)

-- | Lens for transaction tree in main block body.
mbTxs :: Lens' (Body (MainBlockchain ssc)) (MerkleTree Tx)
mbTxs = mbTxPayload . txpTxs

-- | Lens for witness list in main block body.
mbWitnesses :: Lens' (Body (MainBlockchain ssc)) [TxWitness]
mbWitnesses = mbTxPayload . txpWitnesses

-- | Lens for distributions list in main block body.
mbTxAddrDistributions :: Lens' (Body (MainBlockchain ssc)) [TxDistribution]
mbTxAddrDistributions = mbTxPayload . txpDistributions

-- | Lens for 'SscPayload' in main block body.
mbMpc :: Lens' (Body (MainBlockchain ssc)) (SscPayload ssc)
MAKE_LENS(mbMpc, _mbMpc)

-- | Lens for ProxySKs in main block body.
mbProxySKs :: Lens' (Body (MainBlockchain ssc)) [ProxySKHeavy]
MAKE_LENS(mbProxySKs, _mbProxySKs)

-- | Lens for 'UpdatePayload' in main block body.
mbUpdatePayload :: Lens' (Body (MainBlockchain ssc)) UpdatePayload
MAKE_LENS(mbUpdatePayload, _mbUpdatePayload)

-- makeLensesData ''Body ''(GenesisBlockchain ssc)

-- | Lens for 'SlotLeaders' in 'Body' of 'GenesisBlockchain'.
gbLeaders :: Lens' (Body (GenesisBlockchain ssc)) SlotLeaders
MAKE_LENS(gbLeaders, _gbLeaders)

-- | Lens from 'MainBlockHeader' to 'SlotId'.
headerSlot :: Lens' (MainBlockHeader ssc) SlotId
headerSlot = gbhConsensus . mcdSlot

-- | Lens from 'MainBlockHeader' to 'PublicKey'.
headerLeaderKey :: Lens' (MainBlockHeader ssc) PublicKey
headerLeaderKey = gbhConsensus . mcdLeaderKey

-- | Lens from 'MainBlockHeader' to 'Signature'.
headerSignature :: Lens' (MainBlockHeader ssc) (BlockSignature ssc)
headerSignature = gbhConsensus . mcdSignature

-- | Lens from 'MainBlock' to 'SlotId'.
blockSlot :: Lens' (MainBlock ssc) SlotId
blockSlot = gbHeader . headerSlot

-- | Lens from 'MainBlock' to 'PublicKey'.
blockLeaderKey :: Lens' (MainBlock ssc) PublicKey
blockLeaderKey = gbHeader . headerLeaderKey

-- | Lens from 'MainBlock' to 'Signature'.
blockSignature :: Lens' (MainBlock ssc) (BlockSignature ssc)
blockSignature = gbHeader . headerSignature

-- | Lens from 'MainBlock' to 'SscPayload'.
blockMpc :: Lens' (MainBlock ssc) (SscPayload ssc)
blockMpc = gbBody . mbMpc

-- | Lens from 'MainBlock' to 'MerkleTree'.
blockTxs :: Lens' (MainBlock ssc) (MerkleTree Tx)
blockTxs = gbBody . mbTxs

-- | Getter from 'MainBlock' to a list of transactions together with
-- auxiliary data.
blockTxas :: Getter (MainBlock ssc) [TxAux]
blockTxas =
    gbBody .
    to (\b -> zip3 (toList (b ^. mbTxs))
                   (b ^. mbWitnesses)
                   (b ^. mbTxAddrDistributions))

-- | Lens from 'MainBlock' to 'ProxySKHeavy' list.
blockProxySKs :: Lens' (MainBlock ssc) [ProxySKHeavy]
blockProxySKs = gbBody . mbProxySKs

-- | Lens from 'GenesisBlock' to 'SlotLeaders'.
blockLeaders :: Lens' (GenesisBlock ssc) SlotLeaders
blockLeaders = gbBody . gbLeaders

----------------------------------------------------------------------------
-- Buildable instances for MainBlock and GenesisBlock
----------------------------------------------------------------------------

instance BiSsc ssc => Buildable (MainBlockHeader ssc) where
    build gbh@GenericBlockHeader {..} =
        bprint
            ("MainBlockHeader:\n"%
             "    hash: "%hashHexF%"\n"%
             "    previous block: "%hashHexF%"\n"%
             "    slot: "%slotIdF%"\n"%
             "    leader: "%build%"\n"%
             "    difficulty: "%int%"\n"%
             build
            )
            gbhHeaderHash
            _gbhPrevBlock
            _mcdSlot
            _mcdLeaderKey
            _mcdDifficulty
            _gbhExtra
      where
        gbhHeaderHash :: HeaderHash
        gbhHeaderHash = blockHeaderHash $ Right gbh
        MainConsensusData {..} = _gbhConsensus

instance (Bi UpdateProposal, BiSsc ssc) => Buildable (MainBlock ssc) where
    build GenericBlock {..} =
        bprint
            (stext%":\n"%
             "  "%build%
             "  transactions ("%int%" items): "%listJson%"\n"%
             "  certificates ("%int%" items): "%listJson%"\n"%
             build%"\n"%
             "  update payload: "%build%"\n"%
             "  "%build
            )
            (colorize Magenta "MainBlock")
            _gbHeader
            (length txs)
            txs
            (length _mbProxySKs)
            _mbProxySKs
            _mbMpc
            _mbUpdatePayload
            _gbExtra
      where
        MainBody {..} = _gbBody
        txs = _gbBody ^. mbTxs

instance BiSsc ssc => Buildable (GenesisBlockHeader ssc) where
    build gbh@GenericBlockHeader {..} =
        bprint
            ("GenesisBlockHeader:\n"%
             "    hash: "%hashHexF%"\n"%
             "    previous block: "%hashHexF%"\n"%
             "    epoch: "%build%"\n"%
             "    difficulty: "%int%"\n"
            )
            gbhHeaderHash
            _gbhPrevBlock
            _gcdEpoch
            _gcdDifficulty
      where
        gbhHeaderHash :: HeaderHash
        gbhHeaderHash = blockHeaderHash $ Left gbh
        GenesisConsensusData {..} = _gbhConsensus

instance BiSsc ssc => Buildable (GenesisBlock ssc) where
    build GenericBlock {..} =
        bprint
            (stext%":\n"%
             "  "%build%
             stext
            )
            (colorize Magenta "GenesisBlock")
            _gbHeader
            formatLeaders
      where
        GenesisBody {..} = _gbBody
        formatIfNotNull formatter l = if null l then mempty else sformat formatter l
        formatLeaders = formatIfNotNull
            ("  leaders: "%listJson%"\n") _gbLeaders

instance BiSsc ssc => Buildable (BlockHeader ssc) where
    build = either Buildable.build Buildable.build

----------------------------------------------------------------------------
-- HasEpochIndex
----------------------------------------------------------------------------

instance HasEpochIndex SlotId where
    epochIndexL f SlotId {..} = (\a -> SlotId {siEpoch = a, ..}) <$> f siEpoch

instance HasEpochIndex (MainBlock ssc) where
    epochIndexL = gbHeader . gbhConsensus . mcdSlot . epochIndexL

instance HasEpochIndex (MainBlockHeader ssc) where
    epochIndexL = gbhConsensus . mcdSlot . epochIndexL

instance HasEpochIndex (GenesisBlock ssc) where
    epochIndexL = gbHeader . gbhConsensus . gcdEpoch

instance HasEpochIndex (GenesisBlockHeader ssc) where
    epochIndexL = gbhConsensus . gcdEpoch

instance (HasEpochIndex a, HasEpochIndex b) =>
         HasEpochIndex (Either a b) where
    epochIndexL = choosing epochIndexL epochIndexL

----------------------------------------------------------------------------
-- HasEpochOrSlot
----------------------------------------------------------------------------

instance HasEpochOrSlot (MainBlockHeader ssc) where
    getEpochOrSlot = EpochOrSlot . Right . _mcdSlot . _gbhConsensus

instance HasEpochOrSlot (GenesisBlockHeader ssc) where
    getEpochOrSlot = EpochOrSlot . Left . _gcdEpoch . _gbhConsensus

instance HasEpochOrSlot (MainBlock ssc) where
    getEpochOrSlot = getEpochOrSlot . _gbHeader

instance HasEpochOrSlot (GenesisBlock ssc) where
    getEpochOrSlot = getEpochOrSlot . _gbHeader

instance (HasEpochOrSlot a, HasEpochOrSlot b) =>
         HasEpochOrSlot (Either a b) where
    getEpochOrSlot = either getEpochOrSlot getEpochOrSlot

----------------------------------------------------------------------------
-- HasHeaderHash
----------------------------------------------------------------------------

instance HasHeaderHash HeaderHash where
    headerHash = identity

{- The story of unnecessary constraints
~~~~~~~~~~~~~~~~~~~~~~~~~~~~~~~~~~~~~~~

All of the instances below have a BiHeader constraint. BiHeader is defined as
“Bi BlockHeader”, which in its turn expands into:

    Bi (Either GenesisBlockHeader MainBlockHeader)

Thus, effectively we require “Bi MainBlockHeader” for the HasHeaderHash
instance of *Genesis*BlockHeader, and vice-versa. This is because hashing of
all headers (MainBlockHeader and GenesisBlockHeader) is done by converting
them to BlockHeader first, so that a header would have the same hash
regardless of whether it's inside a BlockHeader or not.
-}

instance BiHeader ssc =>
         HasHeaderHash (MainBlockHeader ssc) where
    headerHash = blockHeaderHash . Right

instance BiHeader ssc =>
         HasHeaderHash (GenesisBlockHeader ssc) where
    headerHash = blockHeaderHash . Left

instance BiHeader ssc =>
         HasHeaderHash (BlockHeader ssc) where
    headerHash = unsafeHash

instance BiHeader ssc =>
         HasHeaderHash (MainBlock ssc) where
    headerHash = blockHeaderHash . Right . _gbHeader

instance BiHeader ssc =>
         HasHeaderHash (GenesisBlock ssc) where
    headerHash = blockHeaderHash . Left . _gbHeader

instance BiHeader ssc =>
         HasHeaderHash (Block ssc) where
    headerHash = blockHeaderHash . getBlockHeader

-- | This function is required because type inference fails in attempts to
-- hash only @Right@ or @Left@.
blockHeaderHash :: BiHeader ssc => BlockHeader ssc -> HeaderHash
blockHeaderHash = headerHash

-- | Take 'BlockHeader' from either 'GenesisBlock' or 'MainBlock'.
getBlockHeader :: Block ssc -> BlockHeader ssc
getBlockHeader = bimap _gbHeader _gbHeader

blockHeader :: Getter (Block ssc) (BlockHeader ssc)
blockHeader = to getBlockHeader

----------------------------------------------------------------------------
-- HasDifficulty
----------------------------------------------------------------------------

instance HasDifficulty (ConsensusData (MainBlockchain ssc)) where
    difficultyL = mcdDifficulty

instance HasDifficulty (ConsensusData (GenesisBlockchain ssc)) where
    difficultyL = gcdDifficulty

instance HasDifficulty (MainBlockHeader ssc) where
    difficultyL = gbhConsensus . difficultyL

instance HasDifficulty (GenesisBlockHeader ssc) where
    difficultyL = gbhConsensus . difficultyL

instance HasDifficulty (BlockHeader ssc) where
    difficultyL = choosing difficultyL difficultyL

instance HasDifficulty (MainBlock ssc) where
    difficultyL = gbHeader . difficultyL

instance HasDifficulty (GenesisBlock ssc) where
    difficultyL = gbHeader . difficultyL

instance HasDifficulty (Block ssc) where
    difficultyL = choosing difficultyL difficultyL

----------------------------------------------------------------------------
-- HasPrevBlock
----------------------------------------------------------------------------

-- | Class for something that has previous block (lens to 'Hash' for this block).
instance HasPrevBlock s => HasPrevBlock (s, z) where
    prevBlockL = _1 . prevBlockL

instance (BHeaderHash b ~ HeaderHash) =>
         HasPrevBlock (GenericBlockHeader b) where
    prevBlockL = gbhPrevBlock

instance (BHeaderHash b ~ HeaderHash) =>
         HasPrevBlock (GenericBlock b) where
    prevBlockL = gbHeader . gbhPrevBlock

instance (HasPrevBlock s, HasPrevBlock s') =>
         HasPrevBlock (Either s s') where
    prevBlockL = choosing prevBlockL prevBlockL

----------------------------------------------------------------------------
-- Has*Version
----------------------------------------------------------------------------

instance HasBlockVersion MainExtraHeaderData where
    blockVersionL = mehBlockVersion
instance HasSoftwareVersion MainExtraHeaderData where
    softwareVersionL = mehSoftwareVersion

instance HasBlockVersion (MainBlockHeader ssc) where
    blockVersionL = gbhExtra . blockVersionL
instance HasSoftwareVersion (MainBlockHeader ssc) where
    softwareVersionL = gbhExtra . softwareVersionL

instance HasBlockVersion (MainBlock ssc) where
    blockVersionL = gbHeader . blockVersionL
instance HasSoftwareVersion (MainBlock ssc) where
    softwareVersionL = gbHeader . softwareVersionL

----------------------------------------------------------------------------
-- IsHeader, IsGenesisHeader, IsMainHeader
----------------------------------------------------------------------------

-- If these constraints seem wrong to you, read “The story of unnecessary
-- constraints” in this file

instance BiHeader ssc => IsHeader (GenesisBlockHeader ssc)
instance BiHeader ssc => IsGenesisHeader (GenesisBlockHeader ssc)

instance BiHeader ssc => IsHeader (MainBlockHeader ssc)
instance BiHeader ssc => IsMainHeader (MainBlockHeader ssc) where
    headerSlotL = headerSlot
    headerLeaderKeyL = headerLeaderKey

instance BiHeader ssc => IsHeader (BlockHeader ssc)<|MERGE_RESOLUTION|>--- conflicted
+++ resolved
@@ -1,10 +1,6 @@
 {-# LANGUAGE CPP                  #-}
 {-# LANGUAGE ScopedTypeVariables  #-}
-<<<<<<< HEAD
--- It's needed for stylish-haskell for some reason :(
-=======
 -- needed for stylish-haskell :(
->>>>>>> 6ac8a4ff
 {-# LANGUAGE TemplateHaskell      #-}
 {-# LANGUAGE TypeFamilies         #-}
 {-# LANGUAGE UndecidableInstances #-}
