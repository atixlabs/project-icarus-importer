{-# LANGUAGE CPP                  #-}
{-# LANGUAGE ConstraintKinds      #-}
{-# LANGUAGE ScopedTypeVariables  #-}
{-# LANGUAGE TemplateHaskell      #-}
{-# LANGUAGE TypeFamilies         #-}
{-# LANGUAGE UndecidableInstances #-}
{-# OPTIONS_GHC -fno-warn-redundant-constraints #-}

-- | Definitions of the most fundamental types.

module Pos.Types.Types
       (
         TxAttributes
       , TxInWitness (..)
       , TxWitness
       , TxDistribution (..)
       , TxSigData
       , TxSig
       , TxId
       , TxIn (..)
       , toPair
       , TxOut (..)
       , txOutStake
       , Tx (..)
       , _txInputs
       , _txOutputs
       , _txAttributes
       , txF
       , txaF
       , TxAux
       , TxOutAux

       , Utxo
       , formatUtxo
       , utxoF

       , TxUndo

       , SharedSeed (..)
       , SlotLeaders

       , ProxySigEpoch
       , ProxySKEpoch
       , ProxySigSimple
       , ProxySKSimple
       , ProxySKEither

       , Blockchain (..)
       , BodyProof (..)
       , ConsensusData (..)
       , Body (..)
       , GenericBlockHeader (..)
       , GenericBlock (..)

       , MainBlockchain
       , MainBlockHeader
       , MainExtraBodyData (..)
       , MainExtraHeaderData (..)
       , BlockHeaderAttributes
       , BlockBodyAttributes
       , BiSsc
       , BlockSignature (..)
       , MainToSign
       , MainBlock

       , GenesisBlockchain
       , GenesisBlockHeader
       , GenesisBlock

       , BlockHeader
       , Block

       -- * HeaderHash related functions
       , blockHeaderHash

       -- * Lenses
       , HasPrevBlock (..)

       , blockHeader
       , blockLeaderKey
       , blockLeaders
       , blockMpc
       , blockSignature
       , blockSlot
       , blockTxs
       , blockTxas
       , blockProxySKs
       , gbBody
       , gbBodyProof
       , gbExtra
       , gbHeader
       , gcdDifficulty
       , gcdEpoch
       , gbhConsensus
       , gbhExtra
       , gbhPrevBlock
       , gbhBodyProof
       , getBlockHeader
       , headerLeaderKey
       , headerSignature
       , headerSlot
       , mbMpc
       , mbTxs
       , mbWitnesses
       , mbProxySKs
       , mbUpdatePayload
       , mcdSlot
       , mcdLeaderKey
       , mcdDifficulty
       , mcdSignature
       , mehBlockVersion
       , mehSoftwareVersion
       , mehAttributes
       , mebAttributes
       ) where

import           Control.Lens           (Getter, choosing, makeLenses, makeLensesFor, to)
import           Data.DeriveTH          (derive, makeNFData)
import           Data.Hashable          (Hashable)
import qualified Data.Map               as M (toList)
import           Data.Tagged            (untag)
import           Data.Text.Buildable    (Buildable)
import qualified Data.Text.Buildable    as Buildable
import           Data.Text.Lazy.Builder (Builder)
import           Data.Vector            (Vector)
import           Formatting             (Format, bprint, build, int, later, sformat,
                                         stext, (%))
import           Serokell.AcidState     ()
import qualified Serokell.Util.Base16   as B16
import           Serokell.Util.Text     (listBuilderJSON, listJson, listJsonIndent,
                                         mapBuilderJson, pairBuilder)
import           Universum

import           Pos.Binary.Address     ()
import           Pos.Binary.Class       (Bi)
import           Pos.Binary.Script      ()
import           Pos.Crypto             (Hash, ProxySecretKey, ProxySignature, PublicKey,
                                         Signature, hash, hashHexF, shortHashF,
                                         unsafeHash)
import           Pos.Data.Attributes    (Attributes)
import           Pos.Merkle             (MerkleRoot, MerkleTree, mtRoot)
import           Pos.Script.Type        (Script)
import           Pos.Ssc.Class.Types    (Ssc (..))
import           Pos.Types.Core         (Address (..), BlockVersion, ChainDifficulty,
                                         Coin, EpochIndex, HasDifficulty (..),
                                         HasEpochIndex (..), HasEpochOrSlot (..),
                                         HasHeaderHash (..), HeaderHash, SlotId (..),
                                         SoftwareVersion, StakeholderId, coinF, slotIdF)
import           Pos.Update.Core.Types  (UpdatePayload, UpdateProof, UpdateProposal,
                                         mkUpdateProof)
import           Pos.Util               (Color (Magenta), colorize)

----------------------------------------------------------------------------
<<<<<<< HEAD
-- Coin
----------------------------------------------------------------------------

-- | Coin is the least possible unit of currency.
newtype Coin = Coin
    { getCoin :: Word64
    } deriving (Show, Ord, Eq, Generic, Hashable, Data, NFData)

instance Buildable Coin where
    build (Coin n) = bprint (int%" coin(s)") n

instance Bounded Coin where
    minBound = Coin 0
    maxBound = Coin maxCoinVal

maxCoinVal :: Word64
maxCoinVal = 44999999999999999

-- | Make Coin from Word64.
mkCoin :: Word64 -> Coin
mkCoin n
    | n > maxCoinVal = panic ("mkCoin: too big: " <> show n)
    | otherwise      = Coin n
{-# INLINE mkCoin #-}

-- | Coin formatter which restricts type.
coinF :: Format r (Coin -> r)
coinF = build

-- | Unwraps 'Coin'. It's called “unsafe” so that people wouldn't use it
-- willy-nilly if they want to sum coins or something. It's actually safe.
unsafeGetCoin :: Coin -> Word64
unsafeGetCoin = getCoin
{-# INLINE unsafeGetCoin #-}

-- | CoinPortion is some portion of Coin, it must be in [0 .. 1]. Main
-- usage of it is multiplication with Coin. Usually it's needed to
-- determine some threshold expressed as portion of total stake.
newtype CoinPortion = CoinPortion
    { getCoinPortion :: Double
    }

-- | Make CoinPortion from Double. Caller must ensure that value is in [0 .. 1].
unsafeCoinPortion :: Double -> CoinPortion
unsafeCoinPortion x = assert (0 <= x && x <= 1) $ CoinPortion x
{-# INLINE unsafeCoinPortion #-}

----------------------------------------------------------------------------
-- Slotting
----------------------------------------------------------------------------

-- | Index of epoch.
newtype EpochIndex = EpochIndex
    { getEpochIndex :: Word64
    } deriving (Show, Eq, Ord, Num, Enum, Integral, Real, Generic, Hashable, Bounded, Typeable)

instance Buildable EpochIndex where
    build = bprint ("epoch #"%int)

instance Buildable (EpochIndex,EpochIndex) where
    build = bprint ("epochIndices: "%pairF)

-- | Index of slot inside a concrete epoch.
newtype LocalSlotIndex = LocalSlotIndex
    { getSlotIndex :: Word16
    } deriving (Show, Eq, Ord, Num, Enum, Ix, Integral, Real, Generic, Hashable, Buildable, Typeable)

-- | Slot is identified by index of epoch and local index of slot in
-- this epoch. This is a global index
data SlotId = SlotId
    { siEpoch :: !EpochIndex
    , siSlot  :: !LocalSlotIndex
    } deriving (Show, Eq, Ord, Generic, Typeable)

instance Buildable SlotId where
    build SlotId {..} =
        bprint (ords%" slot of "%ords%" epoch") siSlot siEpoch

-- | Specialized formatter for 'SlotId'.
slotIdF :: Format r (SlotId -> r)
slotIdF = build

-- | FlatSlotId is a flat version of SlotId
type FlatSlotId = Word64

-- | Represents SlotId or EpochIndex. Useful because genesis blocks
-- have only EpochIndex, while main blocks have SlotId.
newtype EpochOrSlot = EpochOrSlot
    { unEpochOrSlot :: Either EpochIndex SlotId
    } deriving (Show, Eq)

-- | Apply one of the function depending on content of EpochOrSlot.
epochOrSlot :: (EpochIndex -> a) -> (SlotId -> a) -> EpochOrSlot -> a
epochOrSlot f g = either f g . unEpochOrSlot

instance Ord EpochOrSlot where
    compare (EpochOrSlot e1) (EpochOrSlot e2) = case (e1,e2) of
        (Left s1, Left s2)                      -> compare s1 s2
        (Right s1, Left s2) | (siEpoch s1) < s2 -> LT
                            | otherwise         -> GT
        (Left s1, Right s2) | s1 > (siEpoch s2) -> GT
                            | otherwise         -> LT
        (Right s1, Right s2)
            | siEpoch s1 == siEpoch s2 -> siSlot s1 `compare` siSlot s2
            | otherwise -> siEpoch s1 `compare` siEpoch s2

instance Buildable EpochOrSlot where
    build = either Buildable.build Buildable.build . unEpochOrSlot

----------------------------------------------------------------------------
=======
>>>>>>> 13bd1e0f
-- Transaction
----------------------------------------------------------------------------

-- | Represents transaction attributes: map from 1-byte integer to
-- arbitrary-type value. To be used for extending transaction with new
-- fields via softfork.
type TxAttributes = Attributes ()

-- | Represents transaction identifier as 'Hash' of 'Tx'.
type TxId = Hash Tx

-- | Data that is being signed when creating a TxSig.
type TxSigData = (TxId, Word32, Hash [TxOut], Hash TxDistribution)

-- | 'Signature' of addrId.
type TxSig = Signature TxSigData

-- | A witness for a single input.
data TxInWitness
    = PkWitness { twKey :: PublicKey
                , twSig :: TxSig}
    | ScriptWitness { twValidator :: Script
                    , twRedeemer  :: Script}
    deriving (Eq, Show, Generic, Typeable)

instance Hashable TxInWitness

instance Bi Script => Buildable TxInWitness where
    build (PkWitness key sig) =
        bprint ("PkWitness: key = "%build%", sig = "%build) key sig
    build (ScriptWitness val red) =
        bprint ("ScriptWitness: "%
                "validator hash = "%shortHashF%", "%
                "redeemer hash = "%shortHashF) (hash val) (hash red)

-- | A witness is a proof that a transaction is allowed to spend the funds it
-- spends (by providing signatures, redeeming scripts, etc). A separate proof
-- is provided for each input.
type TxWitness = Vector TxInWitness

-- | Distribution of “fake” stake that follow-the-satoshi would use for a
-- particular transaction.
newtype TxDistribution = TxDistribution {
    getTxDistribution :: [[(StakeholderId, Coin)]] }
    deriving (Eq, Show, Generic, Typeable)

instance Buildable TxDistribution where
    build (TxDistribution x) =
        listBuilderJSON . map (listBuilderJSON . map pairBuilder) $ x

-- | Transaction input.
data TxIn = TxIn
    { -- | Which transaction's output is used
      txInHash  :: !TxId
      -- | Index of the output in transaction's outputs
    , txInIndex :: !Word32
    } deriving (Eq, Ord, Show, Generic, Typeable)

instance Hashable TxIn

instance Buildable TxIn where
    build TxIn {..} = bprint ("TxIn "%shortHashF%" #"%int) txInHash txInIndex

-- | Make pair from TxIn
toPair :: TxIn -> (TxId, Word32)
toPair (TxIn h i) = (h, i)

-- | Transaction output.
data TxOut = TxOut
    { txOutAddress :: !Address
    , txOutValue   :: !Coin
    } deriving (Eq, Ord, Generic, Show, Typeable)

instance Hashable TxOut

instance Buildable TxOut where
    build TxOut {..} =
        bprint ("TxOut "%coinF%" -> "%build) txOutValue txOutAddress

type TxOutAux = (TxOut, [(StakeholderId, Coin)])

instance Buildable TxOutAux where
    build (out, distr) =
        bprint ("{txout = "%build%", distr = "%listJson%"}")
               out (map pairBuilder distr)

-- | Use this function if you need to know how a 'TxOut' distributes stake
-- (e.g. for the purpose of running follow-the-satoshi).
txOutStake :: TxOutAux -> [(StakeholderId, Coin)]
txOutStake (TxOut{..}, mb) = case txOutAddress of
    PubKeyAddress x -> [(x, txOutValue)]
    ScriptAddress _ -> mb

-- | Transaction.
--
-- NB: transaction witnesses are stored separately.
data Tx = Tx
    { txInputs     :: ![TxIn]   -- ^ Inputs of transaction.
    , txOutputs    :: ![TxOut]  -- ^ Outputs of transaction.
    , txAttributes :: !TxAttributes -- ^ Attributes of transaction
    } deriving (Eq, Ord, Generic, Show, Typeable)

makeLensesFor [("txInputs", "_txInputs"), ("txOutputs", "_txOutputs")
              , ("txAttributes", "_txAttributes")] ''Tx

-- | Transaction + auxiliary data
type TxAux = (Tx, TxWitness, TxDistribution)

instance Hashable Tx

instance Buildable Tx where
    build Tx {..} =
        bprint
            ("Transaction with inputs "%listJson%", outputs: "%listJson)
            txInputs txOutputs

-- | Specialized formatter for 'Tx'.
txF :: Format r (Tx -> r)
txF = build

-- | Specialized formatter for 'Tx' with auxiliary data
txaF :: Bi Script => Format r (TxAux -> r)
txaF = later $ \(tx, w, d) ->
    bprint (build%"\n"%
            "witnesses: "%listJsonIndent 4%"\n"%
            "distribution: "%build) tx w d

----------------------------------------------------------------------------
-- UTXO
----------------------------------------------------------------------------

-- | Unspent transaction outputs.
--
-- Transaction inputs are identified by (transaction ID, index in list of
-- output) pairs.
type Utxo = Map (TxId, Word32) TxOutAux

-- | Format 'Utxo' map as json.
formatUtxo :: Utxo -> Builder
formatUtxo =
    mapBuilderJson .
    map (first pairBuilder . second (show @_ @Text)) .
    M.toList

-- | Specialized formatter for 'Utxo'.
utxoF :: Format r (Utxo -> r)
utxoF = later formatUtxo

----------------------------------------------------------------------------
-- UNDO
----------------------------------------------------------------------------

-- | Particular undo needed for transactions
type TxUndo = [[TxOutAux]]

----------------------------------------------------------------------------
-- SSC. It means shared seed computation, btw
----------------------------------------------------------------------------

-- | This is a shared seed used for follow-the-satoshi. This seed is
-- randomly generated by each party and eventually they agree on the
-- same value.
newtype SharedSeed = SharedSeed
    { getSharedSeed :: ByteString
    } deriving (Show, Eq, Ord, Generic, NFData, Typeable)

instance Buildable SharedSeed where
    build = B16.formatBase16 . getSharedSeed

-- | 'NonEmpty' list of slot leaders.
type SlotLeaders = NonEmpty StakeholderId

----------------------------------------------------------------------------
-- Proxy signatures and delegation
----------------------------------------------------------------------------

-- | Proxy signature used in csl -- holds a pair of epoch
-- indices. Block is valid if it's epoch index is inside this range.
type ProxySigEpoch a = ProxySignature (EpochIndex, EpochIndex) a

-- | Same alias for the proxy secret key (see 'ProxySigEpoch').
type ProxySKEpoch = ProxySecretKey (EpochIndex, EpochIndex)

-- | Simple proxy signature without ttl/epoch index constraints.
type ProxySigSimple a = ProxySignature () a

-- | Correspondent SK for no-ttl proxy signature scheme.
type ProxySKSimple = ProxySecretKey ()

-- | Some proxy secret key.
type ProxySKEither = Either ProxySKEpoch ProxySKSimple

----------------------------------------------------------------------------
-- GenericBlock
----------------------------------------------------------------------------

-- | Blockchain type class generalizes some functionality common for
-- different blockchains.
class Blockchain p where
    -- | Proof of data stored in the body. Ensures immutability.
    data BodyProof p :: *
    -- | Consensus data which can be used to check consensus properties.
    data ConsensusData p :: *
    -- | Whatever extra data.
    type ExtraHeaderData p :: *
    type ExtraHeaderData p = ()
    -- | Block header used in this blockchain.
    type BBlockHeader p :: *
    type BBlockHeader p = GenericBlockHeader p
    -- | Hash of 'BBlockHeader'. This is something like @Hash (BBlockHeader p)@.
    type BHeaderHash p :: *
    type BHeaderHash p = HeaderHash

    -- | Body contains payload and other heavy data.
    data Body p :: *
    -- | Whatever extra data.
    type ExtraBodyData p :: *
    type ExtraBodyData p = ()
    -- | Block used in this blockchain.
    type BBlock p :: *
    type BBlock p = GenericBlock p

    mkBodyProof :: Body p -> BodyProof p
    checkBodyProof :: Body p -> BodyProof p -> Bool
    default checkBodyProof :: Eq (BodyProof p) => Body p -> BodyProof p -> Bool
    checkBodyProof body proof = mkBodyProof body == proof

-- | Header of block contains some kind of summary. There are various
-- benefits which people get by separating header from other data.
data GenericBlockHeader b = GenericBlockHeader
    { -- | Pointer to the header of the previous block.
      _gbhPrevBlock :: !(BHeaderHash b)
    , -- | Proof of body.
      _gbhBodyProof :: !(BodyProof b)
    , -- | Consensus data to verify consensus algorithm.
      _gbhConsensus :: !(ConsensusData b)
    , -- | Any extra data.
      _gbhExtra     :: !(ExtraHeaderData b)
    } deriving (Generic)

deriving instance ( Show (BHeaderHash b)
                  , Show (BodyProof b)
                  , Show (ConsensusData b)
                  , Show (ExtraHeaderData b)
                  ) => Show (GenericBlockHeader b)

deriving instance ( Eq (BHeaderHash b)
                  , Eq (BodyProof b)
                  , Eq (ConsensusData b)
                  , Eq (ExtraHeaderData b)
                  ) => Eq (GenericBlockHeader b)

-- | In general Block consists of header and body. It may contain
-- extra data as well.
data GenericBlock b = GenericBlock
    { _gbHeader :: !(GenericBlockHeader b)
    , _gbBody   :: !(Body b)
    , _gbExtra  :: !(ExtraBodyData b)
    } deriving (Generic)

deriving instance
         (Show (GenericBlockHeader b), Show (Body b),
          Show (ExtraBodyData b)) =>
         Show (GenericBlock b)

deriving instance ( Eq (BHeaderHash b)
                  , Eq (Body b)
                  , Eq (BodyProof b)
                  , Eq (ConsensusData b)
                  , Eq (ExtraBodyData b)
                  , Eq (ExtraHeaderData b)
                  ) => Eq (GenericBlock b)

----------------------------------------------------------------------------
-- MainBlock
----------------------------------------------------------------------------

-- | Represents blockchain consisting of main blocks, i. e. blocks
-- with transactions and MPC messages.
data MainBlockchain ssc

-- | Data to be signed in main block.
type MainToSign ssc = (HeaderHash, BodyProof (MainBlockchain ssc), SlotId, ChainDifficulty)

-- | Signature of the block. Can be either regular signature from the
-- issuer or delegated signature having a constraint on epoch indices
-- (it means the signature is valid only if block's slot id has epoch
-- inside the constrained interval).
data BlockSignature ssc
    = BlockSignature (Signature (MainToSign ssc))
    | BlockPSignatureEpoch (ProxySigEpoch (MainToSign ssc))
    | BlockPSignatureSimple (ProxySigSimple (MainToSign ssc))
    deriving (Show, Eq)

instance Buildable (BlockSignature ssc) where
    build (BlockSignature s)        = bprint ("BlockSignature: "%build) s
    build (BlockPSignatureEpoch s)  = bprint ("BlockPSignatureEpoch: "%build) s
    build (BlockPSignatureSimple s) = bprint ("BlockPSignatureSimple: "%build) s

-- | Represents main block body attributes: map from 1-byte integer to
-- arbitrary-type value. To be used for extending block with new
-- fields via softfork.
type BlockBodyAttributes = Attributes ()

-- | Represents main block header attributes: map from 1-byte integer to
-- arbitrary-type value. To be used for extending header with new
-- fields via softfork.
type BlockHeaderAttributes = Attributes ()

-- | Represents main block header extra data
data MainExtraHeaderData = MainExtraHeaderData
    { -- | Version of block.
      _mehBlockVersion    :: !BlockVersion
    , -- | Software version.
      _mehSoftwareVersion :: !SoftwareVersion
    , -- | Header attributes
      _mehAttributes      :: !BlockHeaderAttributes
    }
    deriving (Eq, Show, Generic)

instance Buildable MainExtraHeaderData where
    build MainExtraHeaderData {..} =
      bprint ( "    block: v"%build%"\n"
             % "    software: "%build%"\n"
             )
            _mehBlockVersion
            _mehSoftwareVersion

-- | Represents main block extra data
newtype MainExtraBodyData = MainExtraBodyData
    { _mebAttributes  :: BlockBodyAttributes
    } deriving (Eq, Show, Generic)

instance Buildable MainExtraBodyData where
    -- Currently there is no extra data in block body, attributes are empty.
    build _ = bprint "no extra data"

instance (Ssc ssc, Bi TxWitness, Bi UpdatePayload) =>
         Blockchain (MainBlockchain ssc) where
    -- | Proof of transactions list and MPC data.
    data BodyProof (MainBlockchain ssc) = MainProof
        { mpNumber        :: !Word32
        , mpRoot          :: !(MerkleRoot Tx)
        , mpWitnessesHash :: !(Hash [TxWitness])
        , mpMpcProof      :: !(SscProof ssc)
        , mpProxySKsProof :: !(Hash [ProxySKSimple])
        , mpUpdateProof   :: !UpdateProof
        } deriving (Generic)
    data ConsensusData (MainBlockchain ssc) = MainConsensusData
        { -- | Id of the slot for which this block was generated.
        _mcdSlot       :: !SlotId
        , -- | Public key of slot leader. Maybe later we'll see it is redundant.
        _mcdLeaderKey  :: !PublicKey
        , -- | Difficulty of chain ending in this block.
        _mcdDifficulty :: !ChainDifficulty
        , -- | Signature given by slot leader.
        _mcdSignature  :: !(BlockSignature ssc)
        } deriving (Generic, Show, Eq)
    type BBlockHeader (MainBlockchain ssc) = BlockHeader ssc
    type ExtraHeaderData (MainBlockchain ssc) = MainExtraHeaderData

    -- | In our cryptocurrency, body consists of a list of transactions
    -- and MPC messages.
    data Body (MainBlockchain ssc) = MainBody
        { -- | Transactions are the main payload.
          -- TODO: currently we don't know for sure whether it should be
          -- serialized as a MerkleTree or something list-like.
          _mbTxs :: !(MerkleTree Tx)
        , -- | Distributions for P2SH addresses in transaction outputs.
          --     * length mbTxAddrDistributions == length mbTxs
          --     * i-th element is 'Just' if at least one output of i-th
          --         transaction is P2SH
          --     * n-th element of i-th element is 'Just' if n-th output
          --         of i-th transaction is P2SH
          -- Ask @neongreen if you don't understand wtf is going on.
          -- Basically, address distributions are needed so that (potential)
          -- receivers of P2SH funds would count as stakeholders.
          _mbTxAddrDistributions :: ![TxDistribution]
        , -- | Transaction witnesses. Invariant: there are as many witnesses
          -- as there are transactions in the block. This is checked during
          -- deserialisation. We can't put them into the same Merkle tree
          -- with transactions, as the whole point of segwit is to separate
          -- transactions and witnesses.
          --
          -- TODO: should they be put into a separate Merkle tree or left as
          -- a list?
          _mbWitnesses :: ![TxWitness]
        , -- | Data necessary for MPC.
          _mbMpc :: !(SscPayload ssc)
        , -- | No-ttl heavyweight delegation certificates
          _mbProxySKs :: ![ProxySKSimple]
          -- | Additional update information for update system.
        , _mbUpdatePayload :: !UpdatePayload
        } deriving (Generic, Typeable)

    type ExtraBodyData (MainBlockchain ssc) = MainExtraBodyData
    type BBlock (MainBlockchain ssc) = Block ssc

    mkBodyProof MainBody{..} =
        MainProof
        { mpNumber = fromIntegral (length _mbTxs)
        , mpRoot = mtRoot _mbTxs
        , mpWitnessesHash = hash _mbWitnesses
        , mpMpcProof = untag @ssc mkSscProof _mbMpc
        , mpProxySKsProof = hash _mbProxySKs
        , mpUpdateProof = mkUpdateProof _mbUpdatePayload
        }


--deriving instance Ssc ssc => Show (SscProof ssc)
--deriving instance Ssc ssc => Eq (SscProof ssc)
deriving instance Ssc ssc => Show (BodyProof (MainBlockchain ssc))
deriving instance Ssc ssc => Eq (BodyProof (MainBlockchain ssc))
deriving instance Ssc ssc => Show (Body (MainBlockchain ssc))
deriving instance (Eq (SscPayload ssc), Ssc ssc) => Eq (Body (MainBlockchain ssc))

-- | Header of generic main block.
type MainBlockHeader ssc = GenericBlockHeader (MainBlockchain ssc)

-- | Ssc w/ buildable blockchain
type BiSsc ssc =
    ( Ssc ssc
    , Bi (GenericBlockHeader (GenesisBlockchain ssc))
    , Bi (GenericBlockHeader (MainBlockchain ssc)))

instance BiSsc ssc => Buildable (MainBlockHeader ssc) where
    build gbh@GenericBlockHeader {..} =
        bprint
            ("MainBlockHeader:\n"%
             "    hash: "%hashHexF%"\n"%
             "    previous block: "%hashHexF%"\n"%
             "    slot: "%slotIdF%"\n"%
             "    leader: "%build%"\n"%
             "    difficulty: "%int%"\n"%
             build
            )
            gbhHeaderHash
            _gbhPrevBlock
            _mcdSlot
            _mcdLeaderKey
            _mcdDifficulty
            _gbhExtra
      where
        gbhHeaderHash :: HeaderHash
        gbhHeaderHash = blockHeaderHash $ Right gbh
        MainConsensusData {..} = _gbhConsensus

-- | MainBlock is a block with transactions and MPC messages. It's the
-- main part of our consensus algorithm.
type MainBlock ssc = GenericBlock (MainBlockchain ssc)

instance (Bi UpdateProposal, BiSsc ssc) => Buildable (MainBlock ssc) where
    build GenericBlock {..} =
        bprint
            (stext%":\n"%
             "  "%build%
             "  transactions ("%int%" items): "%listJson%"\n"%
             "  certificates ("%int%" items): "%listJson%"\n"%
             build%"\n"%
             "  update payload: "%build%"\n"%
             "  "%build
            )
            (colorize Magenta "MainBlock")
            _gbHeader
            (length _mbTxs)
            _mbTxs
            (length _mbProxySKs)
            _mbProxySKs
            _mbMpc
            _mbUpdatePayload
            _gbExtra
      where
        MainBody {..} = _gbBody

----------------------------------------------------------------------------
-- GenesisBlock
----------------------------------------------------------------------------

-- | Represents blockchain consisting of genesis blocks.  Genesis
-- block doesn't have any special payload and is not strictly
-- necessary. However, it is good idea to store list of leaders
-- explicitly, because calculating it may be expensive operation. For
-- example, it is useful for SPV-clients.
data GenesisBlockchain ssc

-- | Header of Genesis block.
type GenesisBlockHeader ssc = GenericBlockHeader (GenesisBlockchain ssc)

instance Blockchain (GenesisBlockchain ssc) where
    -- [CSL-199]: maybe we should use ADS.
    -- | Proof of GenesisBody is just a hash of slot leaders list.
    data BodyProof (GenesisBlockchain ssc) = GenesisProof
        !(Hash SlotLeaders)
        deriving (Eq, Generic, Show)
    data ConsensusData (GenesisBlockchain ssc) = GenesisConsensusData
        { -- | Index of the slot for which this genesis block is relevant.
          _gcdEpoch :: !EpochIndex
        , -- | Difficulty of the chain ending in this genesis block.
          _gcdDifficulty :: !ChainDifficulty
        } deriving (Generic, Show, Eq)
    type BBlockHeader (GenesisBlockchain ssc) = BlockHeader ssc

    -- | Body of genesis block consists of slot leaders for epoch
    -- associated with this block.
    data Body (GenesisBlockchain ssc) = GenesisBody
        { _gbLeaders :: !SlotLeaders
        } deriving (Generic, Show, Eq)
    type BBlock (GenesisBlockchain ssc) = Block ssc

    mkBodyProof = GenesisProof . hash . _gbLeaders

-- | Genesis block parametrized by 'GenesisBlockchain'.
type GenesisBlock ssc = GenericBlock (GenesisBlockchain ssc)

instance BiSsc ssc => Buildable (GenesisBlock ssc) where
    build GenericBlock {..} =
        bprint
            (stext%":\n"%
             "  "%build%
             stext
            )
            (colorize Magenta "GenesisBlock")
            _gbHeader
            formatLeaders
      where
        GenesisBody {..} = _gbBody
        formatIfNotNull formatter l = if null l then mempty else sformat formatter l
        formatLeaders = formatIfNotNull
            ("  leaders: "%listJson%"\n") _gbLeaders

instance BiSsc ssc => Buildable (GenesisBlockHeader ssc) where
    build gbh@GenericBlockHeader {..} =
        bprint
            ("GenesisBlockHeader:\n"%
             "    hash: "%hashHexF%"\n"%
             "    previous block: "%hashHexF%"\n"%
             "    epoch: "%build%"\n"%
             "    difficulty: "%int%"\n"
            )
            gbhHeaderHash
            _gbhPrevBlock
            _gcdEpoch
            _gcdDifficulty
      where
        gbhHeaderHash :: HeaderHash
        gbhHeaderHash = blockHeaderHash $ Left gbh
        GenesisConsensusData {..} = _gbhConsensus

----------------------------------------------------------------------------
-- GenesisBlock ∪ MainBlock
----------------------------------------------------------------------------

-- | Either header of ordinary main block or genesis block.
type BlockHeader ssc = Either (GenesisBlockHeader ssc) (MainBlockHeader ssc)

instance BiSsc ssc => Buildable (BlockHeader ssc) where
    build = either Buildable.build Buildable.build

-- | Lens from 'Block' to 'BlockHeader'.
--
-- This gives a “redundant constraint” message warning which will be fixed in
-- lens-4.15 (not in LTS yet).
blockHeader :: Getter (Block ssc) (BlockHeader ssc)
blockHeader = to getBlockHeader

-- | Take 'BlockHeader' from either 'GenesisBlock' or 'MainBlock'.
getBlockHeader :: Block ssc -> BlockHeader ssc
getBlockHeader = bimap _gbHeader _gbHeader

type BiHeader ssc = Bi (BlockHeader ssc)

-- | This function is required because type inference fails in attempts to
-- hash only @Right@ or @Left@.
blockHeaderHash :: BiHeader ssc => BlockHeader ssc -> HeaderHash
blockHeaderHash = headerHash

instance HasHeaderHash HeaderHash where
    headerHash = identity

instance BiHeader ssc =>
         HasHeaderHash (MainBlockHeader ssc) where
    headerHash = blockHeaderHash . Right

instance BiHeader ssc =>
         HasHeaderHash (GenesisBlockHeader ssc) where
    headerHash = blockHeaderHash . Left

instance BiHeader ssc =>
         HasHeaderHash (BlockHeader ssc) where
    headerHash = unsafeHash

instance BiHeader ssc =>
         HasHeaderHash (MainBlock ssc) where
    headerHash = blockHeaderHash . Right . _gbHeader

instance BiHeader ssc =>
         HasHeaderHash (GenesisBlock ssc) where
    headerHash = blockHeaderHash . Left . _gbHeader

instance BiHeader ssc =>
         HasHeaderHash (Block ssc) where
    headerHash = blockHeaderHash . getBlockHeader

-- | Block.
type Block ssc = Either (GenesisBlock ssc) (MainBlock ssc)

----------------------------------------------------------------------------
-- Lenses. [CSL-193]: move to Block.hs and other modules or leave them here?
----------------------------------------------------------------------------

makeLenses ''GenericBlockHeader
makeLenses ''GenericBlock

makeLenses ''MainExtraHeaderData
makeLenses ''MainExtraBodyData

-- !!! Create issue about this on lens github or give link on existing issue !!!
-- 'makeLensesData' doesn't work with types with parameters. I don't
-- know how to design a 'makeLensesData' which would work with them (in fact,
-- I don't even know how an invocation of 'makeLensesData' would look like)

#define MAKE_LENS(l, field) l f s = (\y -> s {field = y}) <$> f (field s)

-- makeLensesData ''ConsensusData ''(MainBlockchain ssc)

-- | Lens for 'SlotId' of 'MainBlockchain' in 'ConsensusData'.
mcdSlot :: Lens' (ConsensusData (MainBlockchain ssc)) SlotId
MAKE_LENS(mcdSlot, _mcdSlot)

-- | Lens for 'PublicKey' of 'MainBlockchain' in 'ConsensusData'.
mcdLeaderKey :: Lens' (ConsensusData (MainBlockchain ssc)) PublicKey
MAKE_LENS(mcdLeaderKey, _mcdLeaderKey)

-- | Lens for 'ChainDifficulty' of 'MainBlockchain' in 'ConsensusData'.
mcdDifficulty :: Lens' (ConsensusData (MainBlockchain ssc)) ChainDifficulty
MAKE_LENS(mcdDifficulty, _mcdDifficulty)

-- | Lens for 'Signature' of 'MainBlockchain' in 'ConsensusData'.
mcdSignature :: Lens' (ConsensusData (MainBlockchain ssc)) (BlockSignature ssc)
MAKE_LENS(mcdSignature, _mcdSignature)

-- makeLensesData ''ConsensusData ''(GenesisBlockchain ssc)

-- | Lens for 'EpochIndex' of 'GenesisBlockchain' in 'ConsensusData'.
gcdEpoch :: Lens' (ConsensusData (GenesisBlockchain ssc)) EpochIndex
MAKE_LENS(gcdEpoch, _gcdEpoch)

-- | Lens for 'ChainDifficulty' of 'GenesisBlockchain' in 'ConsensusData'.
gcdDifficulty :: Lens' (ConsensusData (GenesisBlockchain ssc)) ChainDifficulty
MAKE_LENS(gcdDifficulty, _gcdDifficulty)

-- makeLensesData ''Body ''(MainBlockchain ssc)

-- | Lens for transaction tree in main block body.
mbTxs :: Lens' (Body (MainBlockchain ssc)) (MerkleTree Tx)
MAKE_LENS(mbTxs, _mbTxs)

-- | Lens for witness list in main block body.
mbWitnesses :: Lens' (Body (MainBlockchain ssc)) [TxWitness]
MAKE_LENS(mbWitnesses, _mbWitnesses)

-- | Lens for distributions list in main block body.
mbTxAddrDistributions :: Lens' (Body (MainBlockchain ssc)) [TxDistribution]
MAKE_LENS(mbTxAddrDistributions, _mbTxAddrDistributions)

-- | Lens for 'SscPayload' in main block body.
mbMpc :: Lens' (Body (MainBlockchain ssc)) (SscPayload ssc)
MAKE_LENS(mbMpc, _mbMpc)

-- | Lens for ProxySKs in main block body.
mbProxySKs :: Lens' (Body (MainBlockchain ssc)) [ProxySKSimple]
MAKE_LENS(mbProxySKs, _mbProxySKs)

-- | Lens for 'UpdatePayload' in main block body.
mbUpdatePayload :: Lens' (Body (MainBlockchain ssc)) UpdatePayload
MAKE_LENS(mbUpdatePayload, _mbUpdatePayload)

-- makeLensesData ''Body ''(GenesisBlockchain ssc)

-- | Lens for 'SlotLeaders' in 'Body' of 'GenesisBlockchain'.
gbLeaders :: Lens' (Body (GenesisBlockchain ssc)) SlotLeaders
MAKE_LENS(gbLeaders, _gbLeaders)

-- | Lens from 'GenericBlock' to 'BodyProof'.
gbBodyProof :: Lens' (GenericBlock b) (BodyProof b)
gbBodyProof = gbHeader . gbhBodyProof

-- | Lens from 'MainBlockHeader' to 'SlotId'.
headerSlot :: Lens' (MainBlockHeader ssc) SlotId
headerSlot = gbhConsensus . mcdSlot

-- | Lens from 'MainBlockHeader' to 'PublicKey'.
headerLeaderKey :: Lens' (MainBlockHeader ssc) PublicKey
headerLeaderKey = gbhConsensus . mcdLeaderKey

-- | Lens from 'MainBlockHeader' to 'Signature'.
headerSignature :: Lens' (MainBlockHeader ssc) (BlockSignature ssc)
headerSignature = gbhConsensus . mcdSignature

instance HasDifficulty (ConsensusData (MainBlockchain ssc)) where
    difficultyL = mcdDifficulty

instance HasDifficulty (ConsensusData (GenesisBlockchain ssc)) where
    difficultyL = gcdDifficulty

instance HasDifficulty (MainBlockHeader ssc) where
    difficultyL = gbhConsensus . difficultyL

instance HasDifficulty (GenesisBlockHeader ssc) where
    difficultyL = gbhConsensus . difficultyL

instance HasDifficulty (BlockHeader ssc) where
    difficultyL = choosing difficultyL difficultyL

instance HasDifficulty (MainBlock ssc) where
    difficultyL = gbHeader . difficultyL

instance HasDifficulty (GenesisBlock ssc) where
    difficultyL = gbHeader . difficultyL

instance HasDifficulty (Block ssc) where
    difficultyL = choosing difficultyL difficultyL

-- | Class for something that has previous block (lens to 'Hash' for this block).
class HasPrevBlock s where
    prevBlockL :: Lens' s HeaderHash

instance HasPrevBlock s => HasPrevBlock (s, z) where
    prevBlockL = _1 . prevBlockL

instance (BHeaderHash b ~ HeaderHash) =>
         HasPrevBlock (GenericBlockHeader b) where
    prevBlockL = gbhPrevBlock

instance (BHeaderHash b ~ HeaderHash) =>
         HasPrevBlock (GenericBlock b) where
    prevBlockL = gbHeader . gbhPrevBlock

instance (HasPrevBlock s, HasPrevBlock s') =>
         HasPrevBlock (Either s s') where
    prevBlockL = choosing prevBlockL prevBlockL

instance HasEpochIndex SlotId where
    epochIndexL f SlotId {..} = (\a -> SlotId {siEpoch = a, ..}) <$> f siEpoch

instance HasEpochIndex (MainBlock ssc) where
    epochIndexL = gbHeader . gbhConsensus . mcdSlot . epochIndexL

instance HasEpochIndex (MainBlockHeader ssc) where
    epochIndexL = gbhConsensus . mcdSlot . epochIndexL

instance HasEpochIndex (GenesisBlock ssc) where
    epochIndexL = gbHeader . gbhConsensus . gcdEpoch

instance HasEpochIndex (GenesisBlockHeader ssc) where
    epochIndexL = gbhConsensus . gcdEpoch

instance (HasEpochIndex a, HasEpochIndex b) =>
         HasEpochIndex (Either a b) where
    epochIndexL = choosing epochIndexL epochIndexL

-- | Lens from 'MainBlock' to 'SlotId'.
blockSlot :: Lens' (MainBlock ssc) SlotId
blockSlot = gbHeader . headerSlot

-- | Lens from 'MainBlock' to 'PublicKey'.
blockLeaderKey :: Lens' (MainBlock ssc) PublicKey
blockLeaderKey = gbHeader . headerLeaderKey

-- | Lens from 'MainBlock' to 'Signature'.
blockSignature :: Lens' (MainBlock ssc) (BlockSignature ssc)
blockSignature = gbHeader . headerSignature

-- | Lens from 'MainBlock' to 'SscPayload'.
blockMpc :: Lens' (MainBlock ssc) (SscPayload ssc)
blockMpc = gbBody . mbMpc

-- | Lens from 'MainBlock' to 'MerkleTree'.
blockTxs :: Lens' (MainBlock ssc) (MerkleTree Tx)
blockTxs = gbBody . mbTxs

-- | Getter from 'MainBlock' to a list of transactions together with
-- auxiliary data.
blockTxas :: Getter (MainBlock ssc) [TxAux]
blockTxas =
    gbBody .
    to (\b -> zip3 (toList (b ^. mbTxs))
                   (b ^. mbWitnesses)
                   (b ^. mbTxAddrDistributions))

-- | Lens from 'MainBlock' to 'ProxySKSimple' list.
blockProxySKs :: Lens' (MainBlock ssc) [ProxySKSimple]
blockProxySKs = gbBody . mbProxySKs

-- | Lens from 'GenesisBlock' to 'SlotLeaders'.
blockLeaders :: Lens' (GenesisBlock ssc) SlotLeaders
blockLeaders = gbBody . gbLeaders

instance HasEpochOrSlot (MainBlockHeader ssc) where
    _getEpochOrSlot = Right . _mcdSlot . _gbhConsensus

instance HasEpochOrSlot (GenesisBlockHeader ssc) where
    _getEpochOrSlot = Left . _gcdEpoch . _gbhConsensus

instance HasEpochOrSlot (MainBlock ssc) where
    _getEpochOrSlot = _getEpochOrSlot . _gbHeader

instance HasEpochOrSlot (GenesisBlock ssc) where
    _getEpochOrSlot = _getEpochOrSlot . _gbHeader

instance (HasEpochOrSlot a, HasEpochOrSlot b) =>
         HasEpochOrSlot (Either a b) where
    _getEpochOrSlot = either _getEpochOrSlot _getEpochOrSlot

----------------------------------------------------------------------------
-- Other derived instances
----------------------------------------------------------------------------

derive makeNFData ''TxIn
derive makeNFData ''TxInWitness
derive makeNFData ''TxOut
derive makeNFData ''TxDistribution
derive makeNFData ''Tx<|MERGE_RESOLUTION|>--- conflicted
+++ resolved
@@ -151,119 +151,6 @@
 import           Pos.Util               (Color (Magenta), colorize)
 
 ----------------------------------------------------------------------------
-<<<<<<< HEAD
--- Coin
-----------------------------------------------------------------------------
-
--- | Coin is the least possible unit of currency.
-newtype Coin = Coin
-    { getCoin :: Word64
-    } deriving (Show, Ord, Eq, Generic, Hashable, Data, NFData)
-
-instance Buildable Coin where
-    build (Coin n) = bprint (int%" coin(s)") n
-
-instance Bounded Coin where
-    minBound = Coin 0
-    maxBound = Coin maxCoinVal
-
-maxCoinVal :: Word64
-maxCoinVal = 44999999999999999
-
--- | Make Coin from Word64.
-mkCoin :: Word64 -> Coin
-mkCoin n
-    | n > maxCoinVal = panic ("mkCoin: too big: " <> show n)
-    | otherwise      = Coin n
-{-# INLINE mkCoin #-}
-
--- | Coin formatter which restricts type.
-coinF :: Format r (Coin -> r)
-coinF = build
-
--- | Unwraps 'Coin'. It's called “unsafe” so that people wouldn't use it
--- willy-nilly if they want to sum coins or something. It's actually safe.
-unsafeGetCoin :: Coin -> Word64
-unsafeGetCoin = getCoin
-{-# INLINE unsafeGetCoin #-}
-
--- | CoinPortion is some portion of Coin, it must be in [0 .. 1]. Main
--- usage of it is multiplication with Coin. Usually it's needed to
--- determine some threshold expressed as portion of total stake.
-newtype CoinPortion = CoinPortion
-    { getCoinPortion :: Double
-    }
-
--- | Make CoinPortion from Double. Caller must ensure that value is in [0 .. 1].
-unsafeCoinPortion :: Double -> CoinPortion
-unsafeCoinPortion x = assert (0 <= x && x <= 1) $ CoinPortion x
-{-# INLINE unsafeCoinPortion #-}
-
-----------------------------------------------------------------------------
--- Slotting
-----------------------------------------------------------------------------
-
--- | Index of epoch.
-newtype EpochIndex = EpochIndex
-    { getEpochIndex :: Word64
-    } deriving (Show, Eq, Ord, Num, Enum, Integral, Real, Generic, Hashable, Bounded, Typeable)
-
-instance Buildable EpochIndex where
-    build = bprint ("epoch #"%int)
-
-instance Buildable (EpochIndex,EpochIndex) where
-    build = bprint ("epochIndices: "%pairF)
-
--- | Index of slot inside a concrete epoch.
-newtype LocalSlotIndex = LocalSlotIndex
-    { getSlotIndex :: Word16
-    } deriving (Show, Eq, Ord, Num, Enum, Ix, Integral, Real, Generic, Hashable, Buildable, Typeable)
-
--- | Slot is identified by index of epoch and local index of slot in
--- this epoch. This is a global index
-data SlotId = SlotId
-    { siEpoch :: !EpochIndex
-    , siSlot  :: !LocalSlotIndex
-    } deriving (Show, Eq, Ord, Generic, Typeable)
-
-instance Buildable SlotId where
-    build SlotId {..} =
-        bprint (ords%" slot of "%ords%" epoch") siSlot siEpoch
-
--- | Specialized formatter for 'SlotId'.
-slotIdF :: Format r (SlotId -> r)
-slotIdF = build
-
--- | FlatSlotId is a flat version of SlotId
-type FlatSlotId = Word64
-
--- | Represents SlotId or EpochIndex. Useful because genesis blocks
--- have only EpochIndex, while main blocks have SlotId.
-newtype EpochOrSlot = EpochOrSlot
-    { unEpochOrSlot :: Either EpochIndex SlotId
-    } deriving (Show, Eq)
-
--- | Apply one of the function depending on content of EpochOrSlot.
-epochOrSlot :: (EpochIndex -> a) -> (SlotId -> a) -> EpochOrSlot -> a
-epochOrSlot f g = either f g . unEpochOrSlot
-
-instance Ord EpochOrSlot where
-    compare (EpochOrSlot e1) (EpochOrSlot e2) = case (e1,e2) of
-        (Left s1, Left s2)                      -> compare s1 s2
-        (Right s1, Left s2) | (siEpoch s1) < s2 -> LT
-                            | otherwise         -> GT
-        (Left s1, Right s2) | s1 > (siEpoch s2) -> GT
-                            | otherwise         -> LT
-        (Right s1, Right s2)
-            | siEpoch s1 == siEpoch s2 -> siSlot s1 `compare` siSlot s2
-            | otherwise -> siEpoch s1 `compare` siEpoch s2
-
-instance Buildable EpochOrSlot where
-    build = either Buildable.build Buildable.build . unEpochOrSlot
-
-----------------------------------------------------------------------------
-=======
->>>>>>> 13bd1e0f
 -- Transaction
 ----------------------------------------------------------------------------
 
