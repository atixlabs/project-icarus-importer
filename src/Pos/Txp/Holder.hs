{-# LANGUAGE ScopedTypeVariables  #-}
{-# LANGUAGE TypeFamilies         #-}
{-# LANGUAGE UndecidableInstances #-}

module Pos.Txp.Holder
       (
         TxpLDHolder (..)
       , runTxpLDHolder
       , runLocalTxpLDHolder

       , TxpLDWrap (..)
       , runTxpLDHolderReader
       ) where

import qualified Control.Concurrent.STM    as STM
import           Control.Lens              (iso)
import           Control.Monad.Catch       (MonadCatch, MonadMask, MonadThrow)
import           Control.Monad.Fix         (MonadFix)
import           Control.Monad.Reader      (ReaderT (ReaderT))
import           Control.Monad.Trans.Class (MonadTrans)
import           Data.Default              (def)
import           Mockable                  (ChannelT, Counter, Distribution, Gauge, Gauge,
                                            MFunctor', Mockable (liftMockable), Promise,
                                            SharedAtomicT, SharedExclusiveT,
                                            SharedExclusiveT, ThreadId,
                                            liftMockableWrappedM)
import           Serokell.Util.Lens        (WrappedM (..))
import           System.Wlog               (CanLog, HasLoggerName)
import           Universum

import           Pos.Context               (WithNodeContext)
import           Pos.DB.Class              (MonadDB)
import           Pos.DB.Limits             (MonadDBLimits)
import           Pos.DB.Holder             (DBHolder (..))
import           Pos.Slotting.Class        (MonadSlots, MonadSlotsData)
import           Pos.Ssc.Extra             (MonadSscMem)
import           Pos.Txp.Class             (MonadTxpLD (..), TxpLDWrap (..))
import           Pos.Txp.Types             (UtxoView)
import qualified Pos.Txp.Types.UtxoView    as UV
import           Pos.Types                 (HeaderHash, MonadUtxo (..),
                                            MonadUtxoRead (..), genesisHash)
import           Pos.Util.JsonLog          (MonadJL (..))

----------------------------------------------------------------------------
-- Holder
----------------------------------------------------------------------------

newtype TxpLDHolder ssc m a = TxpLDHolder
    { getTxpLDHolder :: ReaderT (TxpLDWrap ssc) m a
<<<<<<< HEAD
    } deriving (Functor, Applicative, Monad, MonadTrans,
                MonadThrow, MonadSlots, MonadCatch, MonadIO, MonadFail,
                HasLoggerName, WithNodeContext ssc, MonadJL, MonadDBLimits,
=======
    } deriving (Functor, Applicative, Monad, MonadTrans, MonadThrow,
                MonadSlotsData, MonadSlots, MonadCatch, MonadIO, MonadFail,
                HasLoggerName, WithNodeContext ssc, MonadJL,
>>>>>>> 57f73c30
                CanLog, MonadMask, MonadSscMem ssc, MonadFix)

type instance ThreadId (TxpLDHolder ssc m) = ThreadId m
type instance Promise (TxpLDHolder ssc m) = Promise m
type instance SharedAtomicT (TxpLDHolder ssc m) = SharedAtomicT m
type instance Counter (TxpLDHolder ssc m) = Counter m
type instance Distribution (TxpLDHolder ssc m) = Distribution m
type instance SharedExclusiveT (TxpLDHolder ssc m) = SharedExclusiveT m
type instance Gauge (TxpLDHolder ssc m) = Gauge m
type instance ChannelT (TxpLDHolder ssc m) = ChannelT m

instance ( Mockable d m
         , MFunctor' d (ReaderT (TxpLDWrap ssc) m) m
         , MFunctor' d (TxpLDHolder ssc m) (ReaderT (TxpLDWrap ssc) m)
         ) => Mockable d (TxpLDHolder ssc m) where
    liftMockable = liftMockableWrappedM

deriving instance MonadDB ssc m => MonadDB ssc (TxpLDHolder ssc m)

deriving instance MonadTxpLD ssc m => MonadTxpLD ssc (DBHolder ssc m)

----------------------------------------------------------------------------
-- Useful instances
----------------------------------------------------------------------------

instance MonadIO m => MonadTxpLD ssc (TxpLDHolder ssc m) where
    getTxpLDWrap = TxpLDHolder ask
    setUtxoView uv = TxpLDHolder (asks utxoView) >>= atomically . flip STM.writeTVar uv
    setMemPool mp = TxpLDHolder (asks memPool) >>= atomically . flip STM.writeTVar mp
    getTxpLD = TxpLDHolder ask >>= \txld -> atomically $
        (,,,) <$> STM.readTVar (utxoView txld)
              <*> STM.readTVar (memPool txld)
              <*> STM.readTVar (undos txld)
              <*> STM.readTVar (ldTip txld)
    modifyTxpLD f =
        TxpLDHolder ask >>= \txld -> atomically $ do
            curUV  <- STM.readTVar (utxoView txld)
            curMP  <- STM.readTVar (memPool txld)
            curUndos <- STM.readTVar (undos txld)
            curTip <- STM.readTVar (ldTip txld)
            let (res, (newUV, newMP, newUndos, newTip))
                  = f (curUV, curMP, curUndos, curTip)
            STM.writeTVar (utxoView txld) newUV
            STM.writeTVar (memPool txld) newMP
            STM.writeTVar (undos txld) newUndos
            STM.writeTVar (ldTip txld) newTip
            return res

instance Monad m => WrappedM (TxpLDHolder ssc m) where
    type UnwrappedM (TxpLDHolder ssc m) = ReaderT (TxpLDWrap ssc) m
    _WrappedM = iso getTxpLDHolder TxpLDHolder

instance (MonadIO m, MonadThrow m) => MonadUtxoRead (TxpLDHolder ssc m) where
    utxoGet key = TxpLDHolder (asks utxoView) >>=
                   (atomically . STM.readTVar >=> UV.getTxOut key)

instance (MonadIO m, MonadUtxoRead (TxpLDHolder ssc m))
       => MonadUtxo (TxpLDHolder ssc m) where
    utxoPut key val = TxpLDHolder (asks utxoView) >>=
                       atomically . flip STM.modifyTVar' (UV.putTxOut key val)
    utxoDel key = TxpLDHolder (asks utxoView) >>=
                  atomically . flip STM.modifyTVar' (UV.delTxIn key)

runTxpLDHolder :: MonadIO m
               => UtxoView ssc -> HeaderHash -> TxpLDHolder ssc m a -> m a
runTxpLDHolder uv initTip holder =
    TxpLDWrap <$> liftIO (STM.newTVarIO uv)
              <*> liftIO (STM.newTVarIO def)
              <*> liftIO (STM.newTVarIO mempty)
              <*> liftIO (STM.newTVarIO initTip)
              >>= runReaderT (getTxpLDHolder holder)

-- | Local run needed for validation txs. For validation need only UtxoView.
runLocalTxpLDHolder :: MonadIO m
                    => TxpLDHolder ssc m a -> UtxoView ssc -> m a
runLocalTxpLDHolder holder uv =
    TxpLDWrap <$> liftIO (STM.newTVarIO uv)
              <*> liftIO (STM.newTVarIO def)
              <*> liftIO (STM.newTVarIO mempty)
              <*> liftIO (STM.newTVarIO genesisHash)
              >>= runReaderT (getTxpLDHolder holder)

runTxpLDHolderReader
    :: TxpLDWrap ssc -> TxpLDHolder ssc m a -> m a
runTxpLDHolderReader wrap holder = runReaderT (getTxpLDHolder holder) wrap<|MERGE_RESOLUTION|>--- conflicted
+++ resolved
@@ -47,15 +47,9 @@
 
 newtype TxpLDHolder ssc m a = TxpLDHolder
     { getTxpLDHolder :: ReaderT (TxpLDWrap ssc) m a
-<<<<<<< HEAD
-    } deriving (Functor, Applicative, Monad, MonadTrans,
-                MonadThrow, MonadSlots, MonadCatch, MonadIO, MonadFail,
-                HasLoggerName, WithNodeContext ssc, MonadJL, MonadDBLimits,
-=======
     } deriving (Functor, Applicative, Monad, MonadTrans, MonadThrow,
                 MonadSlotsData, MonadSlots, MonadCatch, MonadIO, MonadFail,
-                HasLoggerName, WithNodeContext ssc, MonadJL,
->>>>>>> 57f73c30
+                HasLoggerName, WithNodeContext ssc, MonadJL, MonadDBLimits,
                 CanLog, MonadMask, MonadSscMem ssc, MonadFix)
 
 type instance ThreadId (TxpLDHolder ssc m) = ThreadId m
