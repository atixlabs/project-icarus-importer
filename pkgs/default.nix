--- conflicted
+++ resolved
@@ -3454,7 +3454,7 @@
       mkDerivation {
           pname = "fmt";
           version = "0.5.0.0";
-          sha256 = "156iv5c5aqlc6mmc5qcnsa4plhp99n4mzmm8rspxrc84gkl1agnf";
+          sha256 = "ce3e15e87c04b1dcafcea8d65f894de9427a89d296e1c26a358c625558d9d194";
           libraryHaskellDepends = [
             base
             base16-bytestring
@@ -4513,13 +4513,8 @@
       log-warper = callPackage ({ aeson, ansi-terminal, base, containers, directory, dlist, errors, exceptions, extra, filepath, formatting, hashable, lens, mkDerivation, mmorph, monad-control, monad-loops, mtl, network, safecopy, stdenv, text, text-format, time, transformers, transformers-base, universum, unix, unordered-containers, yaml }:
       mkDerivation {
           pname = "log-warper";
-<<<<<<< HEAD
           version = "1.2.3";
-          sha256 = "0r3f2chnzyizm0kz7crjynycs2kzbvh5aw3a0qwc66gbignjnbkw";
-=======
-          version = "1.2.2";
-          sha256 = "2b558bad636dc3b25383585667bcadda00251ef0f1a31da2267a9bfb8704bc43";
->>>>>>> e45ebbf9
+          sha256 = "7c2e2bed8beb19c338066a7055e05e7f0acdbcf532b3f327a83ffa6f21136e64";
           isLibrary = true;
           isExecutable = true;
           libraryHaskellDepends = [
@@ -6523,7 +6518,7 @@
       mkDerivation {
           pname = "tabl";
           version = "1.0.3";
-          sha256 = "1pxh6g1xjbp37fsab3hl2ldrpnbxdnp4s7pcr3mqxv62qi9b3m2f";
+          sha256 = "4ed4b152c4c2ec8eebc8ec1e4dae6d7dd99b1b15148ea5b43be32ed9c333b0df";
           libraryHaskellDepends = [
             base
             safe
