{-# OPTIONS_GHC -fno-warn-name-shadowing #-}
{-# LANGUAGE CPP                 #-}
{-# LANGUAGE NamedFieldPuns      #-}
{-# LANGUAGE QuasiQuotes         #-}
{-# LANGUAGE RankNTypes          #-}
{-# LANGUAGE ScopedTypeVariables #-}

module Main
       ( main
       ) where

import           Universum

import           Control.Concurrent.STM.TQueue    (newTQueue, tryReadTQueue, writeTQueue)
import           Control.Monad.Error.Class        (throwError)
import           Control.Monad.Trans.Either       (EitherT (..))
import qualified Data.ByteString                  as BS
import           Data.ByteString.Base58           (bitcoinAlphabet, encodeBase58)
import qualified Data.HashMap.Strict              as HM
import           Data.List                        ((!!))
import qualified Data.Set                         as S (fromList)
import qualified Data.Text                        as T
import qualified Data.Text.IO                     as T
import           Data.Time.Units                  (convertUnit, toMicroseconds)
import           Formatting                       (build, int, sformat, shown, stext,
                                                   string, (%))
import           Mockable                         (Mockable, Production, SharedAtomic,
                                                   SharedAtomicT, bracket, concurrently,
                                                   currentTime, delay, forConcurrently,
                                                   modifySharedAtomic, newSharedAtomic,
                                                   runProduction)
import           NeatInterpolation                (text)
import           Network.Transport.Abstract       (Transport, hoistTransport)
import           System.IO                        (BufferMode (LineBuffering), hClose,
                                                   hFlush, hSetBuffering, stdout)
import           System.Wlog                      (logDebug, logError, logInfo)
#if !(defined(mingw32_HOST_OS))
import           System.Exit                      (ExitCode (ExitSuccess))
import           System.Posix.Process             (exitImmediately)
#endif
import           Serokell.Util                    (ms, sec)

import           Pos.Binary                       (Raw, serialize')
import qualified Pos.CLI                          as CLI
import           Pos.Client.Txp.Balances          (getOwnUtxo)
import           Pos.Client.Txp.Util              (createTx)
import           Pos.Communication                (NodeId, OutSpecs, SendActions, Worker,
                                                   WorkerSpec, dataFlow, delegationRelays,
                                                   immediateConcurrentConversations,
                                                   relayPropagateOut, submitTx,
                                                   submitTxRaw, submitUpdateProposal,
                                                   submitVote, txRelays, usRelays, worker)
import           Pos.Constants                    (genesisBlockVersionData,
                                                   genesisSlotDuration, isDevelopment)
import           Pos.Core.Coin                    (subCoin)
import           Pos.Core.Types                   (Timestamp (..), mkCoin)
import           Pos.Crypto                       (Hash, SecretKey, SignTag (SignUSVote),
                                                   emptyPassphrase, encToPublic,
                                                   fakeSigner, hash, hashHexF,
                                                   noPassEncrypt, safeCreatePsk, safeSign,
                                                   safeToPublic, toPublic, unsafeHash,
                                                   withSafeSigner)
import           Pos.Data.Attributes              (mkAttributes)
import           Pos.Genesis                      (StakeDistribution (..), devAddrDistr,
                                                   devStakesDistr, genesisDevSecretKeys,
                                                   genesisUtxo, genesisUtxoProduction,
                                                   stakeDistribution)
import           Pos.Launcher                     (BaseParams (..), LoggingParams (..),
                                                   bracketTransport, loggerBracket)
import           Pos.Network.Types                (MsgType (..), Origin (..))
import           Pos.Ssc.GodTossing               (SscGodTossing)
import           Pos.Ssc.SscAlgo                  (SscAlgo (..))
import           Pos.Txp                          (TxOut (..), TxOutAux (..), txaF,
                                                   unGenesisUtxo)
import           Pos.Types                        (coinF, makePubKeyAddress)
import           Pos.Update                       (BlockVersionData (..),
                                                   BlockVersionModifier (..),
                                                   SystemTag (..), UpdateData (..),
                                                   UpdateVote (..), mkUpdateProposalWSign)
import           Pos.Util.UserSecret              (readUserSecret, usKeys)
import           Pos.Util.Util                    (powerLift)
import           Pos.Wallet                       (MonadWallet, addSecretKey, getBalance,
                                                   getSecretKeys)
import           Pos.Wallet.Light                 (LightWalletMode, WalletParams (..),
                                                   runWalletStaticPeers)
import           Pos.WorkMode                     (RealMode, RealModeContext)

<<<<<<< HEAD
import           Pos.Binary                    (Raw, serialize')
import qualified Pos.CLI                       as CLI
import           Pos.Client.Txp.Balances       (getOwnUtxo)
import           Pos.Client.Txp.Util           (createTx)
import           Pos.Communication             (NodeId, OutSpecs, SendActions, Worker',
                                                WorkerSpec, dataFlow, delegationRelays,
                                                relayPropagateOut, submitTx, submitTxRaw,
                                                submitUpdateProposal, submitVote,
                                                txRelays, usRelays, worker)
import           Pos.Constants                 (genesisBlockVersionData,
                                                genesisSlotDuration, isDevelopment)
import           Pos.Core.Types                (Timestamp (..), mkCoin)
import           Pos.Crypto                    (Hash, SecretKey, SignTag (SignUSVote),
                                                emptyPassphrase, encToPublic, fakeSigner,
                                                hash, hashHexF, noPassEncrypt,
                                                safeCreatePsk, safeSign, safeToPublic,
                                                toPublic, unsafeHash, withSafeSigner)
import           Pos.Data.Attributes           (mkAttributes)
import           Pos.Discovery                 (findPeers, getPeers)
import           Pos.Genesis                   (GenesisContext (..), devAddrDistr,
                                                devStakesDistr, genesisContextProduction,
                                                genesisDevSecretKeys, genesisUtxo,
                                                gtcUtxo)
import           Pos.Launcher                  (BaseParams (..), LoggingParams (..),
                                                bracketTransport, loggerBracket)
import           Pos.Ssc.GodTossing            (SscGodTossing)
import           Pos.Ssc.SscAlgo               (SscAlgo (..))
import           Pos.Txp                       (TxOut (..), TxOutAux (..), txaF,
                                                unGenesisUtxo)
import           Pos.Types                     (coinF, makePubKeyAddress)
import           Pos.Update                    (BlockVersionData (..),
                                                BlockVersionModifier (..), SystemTag (..),
                                                UpdateData (..), UpdateVote (..),
                                                mkUpdateProposalWSign)
import           Pos.Util.UserSecret           (readUserSecret, usKeys)
import           Pos.Util.Util                 (powerLift)
import           Pos.Wallet                    (MonadWallet, addSecretKey, getBalance,
                                                getSecretKeys)
import           Pos.Wallet.Light              (LightWalletMode, WalletParams (..),
                                                runWalletStaticPeers)
import           Pos.WorkMode                  (RealMode, RealModeContext)


import           Command                       (Command (..), ProposeUpdateSystem (..),
                                                SendMode (..), parseCommand)
import qualified Network.Transport.TCP         as TCP (TCPAddr (..))
import           System.Random                 (randomRIO)
import           WalletOptions                 (WalletAction (..), WalletOptions (..),
                                                getWalletOptions)
=======

import           Command                          (Command (..), ProposeUpdateSystem (..),
                                                   SendMode (..), parseCommand)
import qualified Network.Transport.TCP            as TCP (TCPAddr (..))
import           System.Random                    (randomRIO)
import           WalletOptions                    (WalletAction (..), WalletOptions (..),
                                                   getWalletOptions)

import           Node.Conversation                (ConversationActions (..))
import           Node.Message.Class               (Message (..))
import           Pos.Communication.Types.Protocol (Conversation (..), SendActions (..),
                                                   enqueueMsg, withConnectionTo)
import           System.Wlog.CanLog
>>>>>>> 49e3805a

data CmdCtx =
  CmdCtx
    { skeys             :: [SecretKey]
    , na                :: [NodeId]
    , genesisStakeDistr :: StakeDistribution
    }

helpMsg :: Text
helpMsg = [text|
Avaliable commands:
   balance <address>              -- check balance on given address (may be any address)
   send <N> [<address> <coins>]+  -- create and send transaction with given outputs
                                     from own address #N
   send-to-all-genesis <duration> <conc> <delay> <sendmode> <csvfile>
                                  -- create and send transactions from all genesis addresses for <duration>
                                     seconds, delay in ms.  conc is the number of threads that send
                                     transactions concurrently. sendmode can be one of "neighbours",
                                     "round-robin", and "send-random".
   vote <N> <decision> <upid>     -- send vote with given hash of proposal id (in base16) and
                                     decision, from own address #N
   propose-update <N> <block ver> <script ver> <slot duration> <max block size> <software ver> <propose_file>?
                                  -- propose an update with given versions and other data
                                     with one positive vote for it, from own address #N
   listaddr                       -- list own addresses
   delegate-light <N> <M> <eStart> <eEnd>?
                                  -- delegate secret key #N to pk <M> light version (M is encoded in base58),
                                     where eStart is cert start epoch, eEnd -- expire epoch
   delegate-heavy <N> <M> <e>     -- delegate secret key #N to pk <M> heavyweight (M is encoded in base58),
                                     e is current epoch.
   add-key-pool <N>               -- add key from intial pool
   add-key <file>                 -- add key from file
   help                           -- show this message
   quit                           -- shutdown node wallet
|]

-- | Count submitted and failed transactions.
--
-- This is used in the benchmarks using send-to-all-genesis
data TxCount = TxCount
    { _txcSubmitted :: !Int
    , _txcFailed    :: !Int
      -- How many threads are still sending transactions.
    , _txcThreads   :: !Int }

addTxSubmit :: Mockable SharedAtomic m => SharedAtomicT m TxCount -> m ()
addTxSubmit mvar = modifySharedAtomic mvar (\(TxCount submitted failed sending) -> return (TxCount (submitted + 1) failed sending, ()))

addTxFailed :: Mockable SharedAtomic m => SharedAtomicT m TxCount -> m ()
addTxFailed mvar = modifySharedAtomic mvar (\(TxCount submitted failed sending) -> return (TxCount submitted (failed + 1) sending, ()))

runCmd :: forall ssc ctx m. MonadWallet ssc ctx m => SendActions m -> Command -> CmdCtx -> m ()
runCmd _ (Balance addr) _ =
    getBalance addr >>=
    putText . sformat ("Current balance: "%coinF)
runCmd sendActions (Send idx outputs) CmdCtx{na} = do
    skeys <- getSecretKeys
    etx <-
        withSafeSigner (skeys !! idx) (pure emptyPassphrase) $ \mss ->
        runEitherT $ do
            ss <- mss `whenNothing` throwError "Invalid passphrase"
            lift $ submitTx
                (immediateConcurrentConversations sendActions na)
                ss
                (map (flip TxOutAux []) outputs)
    case etx of
        Left err -> putText $ sformat ("Error: "%stext) err
        Right tx -> putText $ sformat ("Submitted transaction: "%txaF) tx
runCmd sendActions (SendToAllGenesis duration conc delay_ sendMode tpsSentFile) CmdCtx{..} = do
    let nNeighbours = length na
    let slotDuration = fromIntegral (toMicroseconds genesisSlotDuration) `div` 1000000 :: Int
        keysToSend = zip skeys (stakeDistribution genesisStakeDistr)
    tpsMVar <- newSharedAtomic $ TxCount 0 0 conc
    startTime <- show . toInteger . getTimestamp . Timestamp <$> currentTime
    Mockable.bracket (openFile tpsSentFile WriteMode) (liftIO . hClose) $ \h -> do
        liftIO $ hSetBuffering h LineBuffering
        liftIO . T.hPutStrLn h $ T.intercalate "," [ "slotDuration=" <> show slotDuration
                                                   , "sendMode=" <> show sendMode
                                                   , "conc=" <> show conc
                                                   , "startTime=" <> startTime
                                                   , "delay=" <> show delay_ ]
        liftIO $ T.hPutStrLn h "time,txCount,txType"
        txQueue <- atomically $ newTQueue
        -- prepare a queue with all transactions
        logInfo $ sformat ("Found "%shown%" keys in the genesis block.") (length keysToSend)
        forM_ (zip keysToSend [0..]) $ \((key, balance), n) -> do
            let txOut1 = TxOut {
                    txOutAddress = makePubKeyAddress (toPublic key),
                    txOutValue = mkCoin 1
                    }
                txOut2 = TxOut {
                    txOutAddress = makePubKeyAddress (toPublic key),
                    txOutValue =
                        fromMaybe (error $ "zero balance for key #" <> show n) $
                          balance `subCoin` mkCoin 1
                    }
                txOuts = TxOutAux txOut1 [] :| [TxOutAux txOut2 []]
            neighbours <- case sendMode of
                    SendNeighbours -> return na
                    SendRoundRobin -> return [na !! (n `mod` nNeighbours)]
                    SendRandom -> do
                        i <- liftIO $ randomRIO (0, nNeighbours - 1)
                        return [na !! i]
            atomically $ writeTQueue txQueue (key, txOuts, neighbours)

            -- every <slotDuration> seconds, write the number of sent and failed transactions to a CSV file.
        let writeTPS :: m ()
            writeTPS = do
                delay (sec slotDuration)
                currentTime <- show . toInteger . getTimestamp . Timestamp <$> currentTime
                finished <- modifySharedAtomic tpsMVar $ \(TxCount submitted failed sending) -> do
                    -- CSV is formatted like this:
                    -- time,txCount,txType
                    liftIO $ T.hPutStrLn h $ T.intercalate "," [currentTime, show $ submitted, "submitted"]
                    liftIO $ T.hPutStrLn h $ T.intercalate "," [currentTime, show $ failed, "failed"]
                    return (TxCount 0 0 sending, sending <= 0)
                if finished
                then logInfo "Finished writing TPS samples."
                else writeTPS
            -- Repeatedly take transactions from the queue and send them.
            -- Do this n times.
            sendTxs :: Int -> m ()
            sendTxs n
                | n <= 0 = do
                      logInfo "All done sending transactions on this thread."
                      modifySharedAtomic tpsMVar $ \(TxCount submitted failed sending) ->
                          return (TxCount submitted failed (sending - 1), ())
                | otherwise = (atomically $ tryReadTQueue txQueue) >>= \case
                      Just (key, txOuts, neighbours) -> do
                          utxo <- getOwnUtxo $ makePubKeyAddress $ safeToPublic (fakeSigner key)
                          tx <- createTx utxo (fakeSigner key) txOuts
                          case tx of
                              Left err -> addTxFailed tpsMVar >> logError (sformat ("Error: "%stext%" while trying to send to "%shown) err neighbours)
                              Right tx -> do
                                  submitTxRaw (immediateConcurrentConversations sendActions neighbours) tx
                                  addTxSubmit tpsMVar >> logInfo (sformat ("Submitted transaction: "%txaF%" to "%shown) tx neighbours)
                          delay $ ms delay_
                          logInfo "Continuing to send transactions."
                          sendTxs (n - 1)
                      Nothing -> logInfo "No more transactions in the queue."
            sendTxsConcurrently n = void $ forConcurrently [1..conc] (const (sendTxs n))
        -- Send transactions while concurrently writing the TPS numbers every
        -- slot duration. The 'writeTPS' action takes care to *always* write
        -- after every slot duration, even if it is killed, so as to
        -- guarantee that we don't miss any numbers.
        void $ concurrently writeTPS (sendTxsConcurrently duration)
runCmd sendActions v@(Vote idx decision upid) CmdCtx{na} = do
    logDebug $ "Submitting a vote :" <> show v
    skey <- (!! idx) <$> getSecretKeys
    msignature <- withSafeSigner skey (pure emptyPassphrase) $ mapM $
                        \ss -> pure $ safeSign SignUSVote ss (upid, decision)
    case msignature of
        Nothing -> putText "Invalid passphrase"
        Just signature -> do
            let voteUpd = UpdateVote
                    { uvKey        = encToPublic skey
                    , uvProposalId = upid
                    , uvDecision   = decision
                    , uvSignature  = signature
                }
            if null na
                then putText "Error: no addresses specified"
                else do
                    submitVote (immediateConcurrentConversations sendActions na) voteUpd
                    putText "Submitted vote"
runCmd sendActions ProposeUpdate{..} CmdCtx{na} = do
    logDebug "Proposing update..."
    skey <- (!! puIdx) <$> getSecretKeys
    let BlockVersionData {..} = genesisBlockVersionData
    let bvm =
            BlockVersionModifier
            { bvmScriptVersion     = puScriptVersion
            , bvmSlotDuration      = convertUnit (sec puSlotDurationSec)
            , bvmMaxBlockSize      = puMaxBlockSize
            , bvmMaxHeaderSize     = bvdMaxHeaderSize
            , bvmMaxTxSize         = bvdMaxTxSize
            , bvmMaxProposalSize   = bvdMaxProposalSize
            , bvmMpcThd            = bvdMpcThd
            , bvmHeavyDelThd       = bvdHeavyDelThd
            , bvmUpdateVoteThd     = bvdUpdateVoteThd
            , bvmUpdateProposalThd = bvdUpdateProposalThd
            , bvmUpdateImplicit    = bvdUpdateImplicit
            , bvmSoftforkRule      = Nothing
            , bvmTxFeePolicy       = Nothing
            , bvmUnlockStakeEpoch  = Nothing
            }
    updateData <- mapM updateDataElement puUpdates
    let udata = HM.fromList updateData
    let whenCantCreate = error . mappend "Failed to create update proposal: "
    withSafeSigner skey (pure emptyPassphrase) $ \case
        Nothing -> putText "Invalid passphrase"
        Just ss -> do
            let updateProposal = either whenCantCreate identity $
                    mkUpdateProposalWSign
                        puBlockVersion
                        bvm
                        puSoftwareVersion
                        udata
                        (mkAttributes ())
                        ss
            if null na
                then putText "Error: no addresses specified"
                else do
                    submitUpdateProposal (immediateConcurrentConversations sendActions na) ss updateProposal
                    let id = hash updateProposal
                    putText $
                      sformat ("Update proposal submitted, upId: "%hashHexF) id
runCmd _ Help _ = putText helpMsg
runCmd _ ListAddresses _ = do
   addrs <- map encToPublic <$> getSecretKeys
   putText "Available addresses:"
   for_ (zip [0 :: Int ..] addrs) $ \(i, pk) ->
       putText $ sformat ("    #"%int%":   "%build%" (PK: "%stext%")")
                    i (makePubKeyAddress pk) (toBase58Text pk)
  where
    toBase58Text = decodeUtf8 . encodeBase58 bitcoinAlphabet . serialize'
runCmd sendActions (DelegateLight i delegatePk startEpoch lastEpochM) CmdCtx{na} = do
   issuerSk <- (!! i) <$> getSecretKeys
   withSafeSigner issuerSk (pure emptyPassphrase) $ \case
        Nothing -> putText "Invalid passphrase"
        Just ss -> do
          let psk = safeCreatePsk ss delegatePk (startEpoch, fromMaybe 1000 lastEpochM)
          dataFlow "pskLight" (immediateConcurrentConversations sendActions na) (MsgTransaction OriginSender) psk
   putText "Sent lightweight cert"
runCmd sendActions (DelegateHeavy i delegatePk curEpoch) CmdCtx{na} = do
   issuerSk <- (!! i) <$> getSecretKeys
   withSafeSigner issuerSk (pure emptyPassphrase) $ \case
        Nothing -> putText "Invalid passphrase"
        Just ss -> do
          let psk = safeCreatePsk ss delegatePk curEpoch
          dataFlow "pskHeavy" (immediateConcurrentConversations sendActions na) (MsgTransaction OriginSender) psk
   putText "Sent heavyweight cert"
runCmd _ (AddKeyFromPool i) CmdCtx{..} = do
   let key = skeys !! i
   addSecretKey $ noPassEncrypt key
runCmd _ (AddKeyFromFile f) _ = do
    secret <- readUserSecret f
    mapM_ addSecretKey $ secret ^. usKeys
runCmd _ Quit _ = pure ()

dummyHash :: Hash Raw
dummyHash = unsafeHash (0 :: Integer)

hashFile :: MonadIO m => Maybe FilePath -> m (Hash Raw)
hashFile Nothing  = pure dummyHash
hashFile (Just filename) = do
    fileData <- liftIO $ BS.readFile filename
    let h = unsafeHash fileData
    putText $ sformat ("Read file "%string%" succesfuly, its hash: "%hashHexF) filename h
    pure h

updateDataElement :: MonadIO m => ProposeUpdateSystem -> m (SystemTag, UpdateData)
updateDataElement ProposeUpdateSystem{..} = do
    diffHash <- hashFile pusBinDiffPath
    installerHash <- hashFile pusInstallerPath
    pure (pusSystemTag, UpdateData diffHash installerHash dummyHash dummyHash)

-- This solution is hacky, but will work for now
runCmdOuts :: OutSpecs
runCmdOuts = relayPropagateOut $ mconcat
                [ usRelays @(RealModeContext SscGodTossing) @(RealMode SscGodTossing)
                , delegationRelays @SscGodTossing @(RealModeContext SscGodTossing) @(RealMode SscGodTossing)
                , txRelays @SscGodTossing @(RealModeContext SscGodTossing) @(RealMode SscGodTossing)
                ]

evalCmd :: MonadWallet ssc ctx m => SendActions m -> Command -> CmdCtx -> m ()
evalCmd _ Quit _      = pure ()
evalCmd sa cmd cmdCtx = runCmd sa cmd cmdCtx >> evalCommands sa cmdCtx

evalCommands :: MonadWallet ssc ctx m => SendActions m -> CmdCtx -> m ()
evalCommands sa cmdCtx = do
    putStr @Text "> "
    liftIO $ hFlush stdout
    line <- getLine
    let cmd = parseCommand line
    case cmd of
        Left err   -> putStrLn err >> evalCommands sa cmdCtx
        Right cmd_ -> evalCmd sa cmd_ cmdCtx

runWalletRepl :: MonadWallet ssc ctx m => CmdCtx -> Worker m
runWalletRepl cmdCtx sa = do
    putText "Welcome to Wallet CLI Node"
    evalCmd sa Help cmdCtx

runWalletCmd :: MonadWallet ssc ctx m => CmdCtx -> Text -> Worker m
runWalletCmd cmdCtx str sa = do
    let strs = T.splitOn "," str
    for_ strs $ \scmd -> do
        let mcmd = parseCommand scmd
        case mcmd of
            Left err   -> putStrLn err
            Right cmd' -> runCmd sa cmd' cmdCtx
    putText "Command execution finished"
    putText " " -- for exit by SIGPIPE
    liftIO $ hFlush stdout
#if !(defined(mingw32_HOST_OS))
    delay $ sec 3
    liftIO $ exitImmediately ExitSuccess
#endif

main :: IO ()
main = do
    WalletOptions {..} <- getWalletOptions
    --filePeers <- maybe (return []) CLI.readPeersFile
    --                   (CLI.dhtPeersFile woCommonArgs)
    let allPeers = woPeers -- ++ filePeers
    let logParams =
            LoggingParams
            { lpRunnerTag     = "smart-wallet"
            , lpHandlerPrefix = CLI.logPrefix woCommonArgs
            , lpConfigPath    = CLI.logConfig woCommonArgs
            }
        baseParams = BaseParams { bpLoggingParams = logParams }

    print logParams

    let sysStart = CLI.sysStart woCommonArgs
    let devStakeDistr =
            devStakesDistr
                (CLI.flatDistr woCommonArgs)
                (CLI.bitcoinDistr woCommonArgs)
                (CLI.richPoorDistr woCommonArgs)
                (CLI.expDistr woCommonArgs)
    let wpGenesisContext =
            if isDevelopment
            then let (aDistr,bootStakeholders) = devAddrDistr devStakeDistr
                 in GenesisContext (genesisUtxo bootStakeholders aDistr)
                                   bootStakeholders
            else genesisContextProduction
    let params =
            WalletParams
            { wpDbPath      = Just woDbPath
            , wpRebuildDb   = woRebuildDb
            , wpKeyFilePath = woKeyFilePath
            , wpSystemStart = sysStart
            , wpGenesisKeys = woDebug
            , wpBaseParams  = baseParams
            , ..
            }

    loggerBracket logParams $ runProduction $
      bracketTransport TCP.Unaddressable $ \transport -> do
        logInfo $ if isDevelopment
            then "Development Mode"
            else "Production Mode"
        logInfo $ sformat ("Length of genesis utxo: "%shown)
            (length $ unGenesisUtxo $ wpGenesisContext ^. gtcUtxo)
        let transport' :: Transport LightWalletMode
            transport' = hoistTransport
                (powerLift :: forall t . Production t -> LightWalletMode t)
                transport

            worker' specs w = worker specs $ \sa -> w (addLogging sa)

            cmdCtx = CmdCtx
                      { skeys = if isDevelopment then genesisDevSecretKeys else []
                      , na = woPeers
                      , genesisStakeDistr = devStakeDistr
                      }

            plugins :: ([ WorkerSpec LightWalletMode ], OutSpecs)
            plugins = first pure $ case woAction of
                Repl    -> worker' runCmdOuts $ runWalletRepl cmdCtx
                Cmd cmd -> worker' runCmdOuts $ runWalletCmd cmdCtx cmd
                Serve __webPort __webDaedalusDbPath -> error "light wallet server is disabled"
                -- Serve webPort webDaedalusDbPath -> worker walletServerOuts $ \sendActions ->
                --     walletServeWebLite sendActions webDaedalusDbPath False webPort

        case CLI.sscAlgo woCommonArgs of
            GodTossingAlgo -> do
                logInfo "Using MPC coin tossing"
                liftIO $ hFlush stdout
                runWalletStaticPeers transport' (S.fromList allPeers) params plugins
            NistBeaconAlgo ->
                logError "Wallet does not support NIST beacon!"

addLogging :: forall m. WithLogger m => SendActions m -> SendActions m
addLogging SendActions{..} = SendActions{
      enqueueMsg = error "unused"
    , withConnectionTo = aux
    }
  where
    aux nid k = withConnectionTo nid $ \peerData -> fmap auxConv (k peerData)
    auxConv (Conversation k) = Conversation (\acts -> k (auxActs acts))

    auxActs :: (Message snd, Message rcv)
            => ConversationActions snd rcv m -> ConversationActions snd rcv m
    auxActs (ConversationActions{..}) = ConversationActions {
        send = \body -> do
                 logDebug $ sformat ("Light wallet sending " % stext) (formatMessage body)
                 send body
      , recv = \limit -> do
                 mRcv <- recv limit
                 logDebug $
                   case mRcv of
                     Nothing  -> sformat ("Light wallet received end of input")
                     Just rcv -> sformat ("Light wallet received " % stext) (formatMessage rcv)
                 return mRcv
      }<|MERGE_RESOLUTION|>--- conflicted
+++ resolved
@@ -61,10 +61,12 @@
                                                    safeToPublic, toPublic, unsafeHash,
                                                    withSafeSigner)
 import           Pos.Data.Attributes              (mkAttributes)
-import           Pos.Genesis                      (StakeDistribution (..), devAddrDistr,
-                                                   devStakesDistr, genesisDevSecretKeys,
-                                                   genesisUtxo, genesisUtxoProduction,
-                                                   stakeDistribution)
+import           Pos.Genesis                      (GenesisContext (..),
+                                                   StakeDistribution (..), devAddrDistr,
+                                                   devStakesDistr,
+                                                   genesisContextProduction,
+                                                   genesisDevSecretKeys, genesisUtxo,
+                                                   gtcUtxo, stakeDistribution)
 import           Pos.Launcher                     (BaseParams (..), LoggingParams (..),
                                                    bracketTransport, loggerBracket)
 import           Pos.Network.Types                (MsgType (..), Origin (..))
@@ -85,58 +87,6 @@
                                                    runWalletStaticPeers)
 import           Pos.WorkMode                     (RealMode, RealModeContext)
 
-<<<<<<< HEAD
-import           Pos.Binary                    (Raw, serialize')
-import qualified Pos.CLI                       as CLI
-import           Pos.Client.Txp.Balances       (getOwnUtxo)
-import           Pos.Client.Txp.Util           (createTx)
-import           Pos.Communication             (NodeId, OutSpecs, SendActions, Worker',
-                                                WorkerSpec, dataFlow, delegationRelays,
-                                                relayPropagateOut, submitTx, submitTxRaw,
-                                                submitUpdateProposal, submitVote,
-                                                txRelays, usRelays, worker)
-import           Pos.Constants                 (genesisBlockVersionData,
-                                                genesisSlotDuration, isDevelopment)
-import           Pos.Core.Types                (Timestamp (..), mkCoin)
-import           Pos.Crypto                    (Hash, SecretKey, SignTag (SignUSVote),
-                                                emptyPassphrase, encToPublic, fakeSigner,
-                                                hash, hashHexF, noPassEncrypt,
-                                                safeCreatePsk, safeSign, safeToPublic,
-                                                toPublic, unsafeHash, withSafeSigner)
-import           Pos.Data.Attributes           (mkAttributes)
-import           Pos.Discovery                 (findPeers, getPeers)
-import           Pos.Genesis                   (GenesisContext (..), devAddrDistr,
-                                                devStakesDistr, genesisContextProduction,
-                                                genesisDevSecretKeys, genesisUtxo,
-                                                gtcUtxo)
-import           Pos.Launcher                  (BaseParams (..), LoggingParams (..),
-                                                bracketTransport, loggerBracket)
-import           Pos.Ssc.GodTossing            (SscGodTossing)
-import           Pos.Ssc.SscAlgo               (SscAlgo (..))
-import           Pos.Txp                       (TxOut (..), TxOutAux (..), txaF,
-                                                unGenesisUtxo)
-import           Pos.Types                     (coinF, makePubKeyAddress)
-import           Pos.Update                    (BlockVersionData (..),
-                                                BlockVersionModifier (..), SystemTag (..),
-                                                UpdateData (..), UpdateVote (..),
-                                                mkUpdateProposalWSign)
-import           Pos.Util.UserSecret           (readUserSecret, usKeys)
-import           Pos.Util.Util                 (powerLift)
-import           Pos.Wallet                    (MonadWallet, addSecretKey, getBalance,
-                                                getSecretKeys)
-import           Pos.Wallet.Light              (LightWalletMode, WalletParams (..),
-                                                runWalletStaticPeers)
-import           Pos.WorkMode                  (RealMode, RealModeContext)
-
-
-import           Command                       (Command (..), ProposeUpdateSystem (..),
-                                                SendMode (..), parseCommand)
-import qualified Network.Transport.TCP         as TCP (TCPAddr (..))
-import           System.Random                 (randomRIO)
-import           WalletOptions                 (WalletAction (..), WalletOptions (..),
-                                                getWalletOptions)
-=======
-
 import           Command                          (Command (..), ProposeUpdateSystem (..),
                                                    SendMode (..), parseCommand)
 import qualified Network.Transport.TCP            as TCP (TCPAddr (..))
@@ -149,10 +99,8 @@
 import           Pos.Communication.Types.Protocol (Conversation (..), SendActions (..),
                                                    enqueueMsg, withConnectionTo)
 import           System.Wlog.CanLog
->>>>>>> 49e3805a
-
-data CmdCtx =
-  CmdCtx
+
+data CmdCtx = CmdCtx
     { skeys             :: [SecretKey]
     , na                :: [NodeId]
     , genesisStakeDistr :: StakeDistribution
