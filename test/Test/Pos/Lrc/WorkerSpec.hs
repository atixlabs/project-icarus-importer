{-# LANGUAGE TypeFamilies #-}

-- | Specification of 'Pos.Lrc.Worker' (actually only
-- 'lrcSingleShotNoLock' which probably shouldn't be there, but it
-- doesn't matter now).

module Test.Pos.Lrc.WorkerSpec
       ( spec
       ) where

import           Universum
import           Unsafe                    (unsafeHead, unsafeTail)

import           Control.Lens              (At (at), Index, _Right)
import qualified Data.HashMap.Strict       as HM
import           Formatting                (sformat, (%))
import           Serokell.Util             (enumerate, subList)
import           Test.Hspec                (Spec, describe)
import           Test.Hspec.QuickCheck     (modifyMaxSuccess, prop)
import           Test.QuickCheck           (Gen, choose)
import           Test.QuickCheck.Monadic   (pick)

import           Pos.Block.Core            (mainBlockTxPayload)
import           Pos.Block.Logic           (applyBlocksUnsafe)
<<<<<<< HEAD
import           Pos.Core                  (Address, Coin, EpochIndex, HasCoreConstants,
                                            StakeholderId, addressHash,
                                            applyCoinPortionUp, blkSecurityParam, coinF,
                                            divCoin, makePubKeyAddress, mkCoin,
                                            unsafeAddCoin, unsafeMulCoin, unsafeSubCoin)
=======
import qualified Pos.Constants             as Const
import           Pos.Core                  (Address, Coin, EpochIndex, StakeholderId,
                                            addressHash, applyCoinPortionUp, coinF,
                                            makePubKeyAddress, mkCoin, unsafeGetCoin,
                                            unsafeMulCoin, unsafeSubCoin)
>>>>>>> 444e1e61
import           Pos.Crypto                (SecretKey, toPublic)
import           Pos.Generator.Block       (AllSecrets (..), HasAllSecrets (asSecretKeys),
                                            mkInvSecretsMap)
import           Pos.Genesis               (StakeDistribution (..),
                                            genesisContextImplicit)
import qualified Pos.GState                as GS
import qualified Pos.Lrc                   as Lrc
import           Pos.Txp                   (TxAux, mkTxPayload)
import           Pos.Util.Arbitrary        (nonrepeating)
import           Pos.Util.Util             (getKeys)

import           Test.Pos.Block.Logic.Mode (BlockProperty, TestParams (..),
                                            blockPropertyToProperty)
import           Test.Pos.Block.Logic.Util (EnableTxPayload (..), InplaceDB (..),
                                            bpGenBlock, bpGenBlocks)
import           Test.Pos.Util             (giveTestsConsts, maybeStopProperty,
                                            stopProperty)

spec :: Spec
-- Currently we want to run it only once, because there is no much
-- randomization (its effect is likely negligible) and performance is
-- the issue.
spec = giveTestsConsts $ describe "Lrc.Worker" $ modifyMaxSuccess (const 1) $ do
    describe "lrcSingleShotNoLock" $ do
        prop lrcCorrectnessDesc $
            blockPropertyToProperty genTestParams lrcCorrectnessProp
  where
    lrcCorrectnessDesc =
        "Computes richmen correctly according to the stake distribution " <>
        "right before the '8 * k'-th slot.\n" <>
        "Computes leaders using follow-the-satoshi algorithm using stake " <>
        "distribution or utxo right before the '8 * k'-th slot."

-- We split everything into groups corresponding to different richmen
-- components.
type GroupId = Int

-- It's copy-pasted here because we rely on the order.
allRichmenComponents :: [Lrc.SomeRichmenComponent]
allRichmenComponents =
    [ Lrc.someRichmenComponent @Lrc.RCSsc
    , Lrc.someRichmenComponent @Lrc.RCUs
    , Lrc.someRichmenComponent @Lrc.RCDlg
    ]

-- | We need to generate some genesis with
-- genesis stakeholders `RC × {A, B, C, D}` (where `RC` is the set of
-- all richmen components and `{A, B, C, D}` is just a set of 4 items)
-- and make sure that there are `|RC| · 3` richmen (`RC × {A, B, C}`).
genTestParams :: Gen TestParams
genTestParams = do
    let _tpStartTime = 0
    let stakeholdersNum = 4 * groupsNumber
    secretKeys <- nonrepeating stakeholdersNum
    let invSecretsMap = mkInvSecretsMap secretKeys
    let _tpAllSecrets = AllSecrets invSecretsMap
    -- Single group stake multiplier.
    r <- choose (1000::Word64, 10000)
    -- Total stake inside one group.
    let totalStakeGroup = mkCoin r `unsafeMulCoin` (baseN::Integer)

    -- It's essential to use 'toList invSecretsMap' instead of
    -- 'secretKeys' here, because we rely on the order further. Later
    -- we can add ability to extend 'TestParams' or context.
    addressesAndDistrs <-
        mapM (genAddressesAndDistrs r totalStakeGroup (toList invSecretsMap))
             (enumerate allRichmenComponents)
    let _tpStakeDistributions = snd <$> addressesAndDistrs
    let _tpGenesisContext = genesisContextImplicit addressesAndDistrs
    return TestParams {..}
  where
    -- All stakes are multiples of this constant.
    baseN :: Integral i => i
    baseN = 1000000
    groupsNumber = length allRichmenComponents
    genAddressesAndDistrs ::
           Word64
        -> Coin
        -> [SecretKey]
        -> (GroupId, Lrc.SomeRichmenComponent)
        -> Gen ([Address], StakeDistribution)
    genAddressesAndDistrs r totalStakeGroup allSecretKeys (i, Lrc.SomeRichmenComponent proxy) = do
        let secretKeysRange = subList (4 * i, 4 * (i + 1)) allSecretKeys
        let skToAddr = makePubKeyAddress . toPublic
        let addresses = map skToAddr secretKeysRange
        let totalStake = totalStakeGroup `unsafeMulCoin` groupsNumber
        let thresholdCoin =
                Lrc.rcInitialThreshold proxy `applyCoinPortionUp` totalStake
        let thresholdN = unsafeGetCoin thresholdCoin
        let poorStakeN = thresholdN `div` baseN
        let poorStake = mkCoin baseN `unsafeMulCoin` poorStakeN
        let k1 = (r - poorStakeN) `div` 3
        -- This ensures that no rich stake is less than threshold and
        -- no more than k1, which is the remained stake (w/o poor)
        -- divided by three.
        [richStake1,richStake2] <-
            replicateM 2 $
            (`unsafeMulCoin` (baseN :: Int)) . mkCoin <$>
            choose (poorStakeN, k1)
        let richStake3 =
                foldl' unsafeSubCoin
                       totalStakeGroup
                       [poorStake, richStake1, richStake2]
        let stakes = [poorStake, richStake1, richStake2, richStake3]
        case richStake3 >= thresholdCoin of
            True  -> return (addresses, CustomStakes stakes)
            False -> error "threshold is too big, tests are not ready for it"

lrcCorrectnessProp :: HasCoreConstants => BlockProperty ()
lrcCorrectnessProp = do
    let k = blkSecurityParam
    -- This value is how many blocks we need to generate first. We
    -- want to generate blocks for all slots which will be considered
    -- in LRC except the last one, because we want to include some
    -- special transactions into it.  We don't use 'crucialSlot' or
    -- anything similar, because we don't want to rely on the code,
    -- but rather want to use our knowledge.
    let blkCount0 = 8 * k - 1
    () <$ bpGenBlocks (Just blkCount0) (EnableTxPayload False) (InplaceDB True)
    genAndApplyBlockFixedTxs =<< txsBeforeBoundary
    -- At this point we have applied '8 * k' blocks. The current state
    -- will be used in LRC.
    stableUtxo <- lift GS.getAllPotentiallyHugeUtxo
    stableStakes <- lift GS.getAllPotentiallyHugeStakesMap
    -- All further blocks will not be considered by LRC for the 1-st
    -- epoch. So we include some transactions to make sure they are
    -- not considered.
    genAndApplyBlockFixedTxs =<< txsAfterBoundary
    -- We need to have at least 'k' blocks after the boundary to make
    -- sure that stable blocks are indeed stable. Note that we have
    -- already applied 1 blocks, hence 'pred'.
    blkCount1 <- pred <$> pick (choose (k, 2 * k))
    () <$ bpGenBlocks (Just blkCount1) (EnableTxPayload False) (InplaceDB True)
    lift $ Lrc.lrcSingleShotNoLock 1
    leaders1 <-
        maybeStopProperty "No leaders for epoch#1!" =<< lift (Lrc.getLeaders 1)
    -- Here we use 'genesisSeed' (which is the seed for the 0-th
    -- epoch) because we have a contract that if there is no ssc
    -- payload the previous seed must be reused (which is the case in
    -- this test).
    let expectedLeadersUtxo =
            Lrc.followTheSatoshiUtxo Lrc.genesisSeed stableUtxo
    let expectedLeadersStakes =
            Lrc.followTheSatoshi Lrc.genesisSeed (HM.toList stableStakes)
    unless (expectedLeadersUtxo /= leaders1) $
        stopProperty "expectedLeadersUtxo /= leaders1"
    unless (expectedLeadersStakes /= leaders1) $
        stopProperty "expectedLeadersStakes /= leaders1"
    checkRichmen

checkRichmen :: BlockProperty ()
-- Here we check richmen.  The order must be the same as the one
-- in 'allRichmenComponents'. Unfortunately, I don't know how to
-- do it better without spending too much time on it (@gromak).
checkRichmen = do
    checkRichmenStakes 0 =<< getRichmen (lift . Lrc.getRichmenSsc)
    checkRichmenFull 1 =<< getRichmen (lift . Lrc.getRichmenUS)
    checkRichmenSet 2 =<< getRichmen (lift . Lrc.getRichmenDlg)
  where
    relevantStakeholders :: GroupId -> BlockProperty [StakeholderId]
    -- The order is important, so we don't use `keys`.
    relevantStakeholders i =
        map (addressHash . toPublic) . subList (4 * i, 4 * (i + 1)) . toList <$>
        view asSecretKeys
    getRichmen ::
           (EpochIndex -> BlockProperty (Maybe richmen))
        -> BlockProperty richmen
    getRichmen getter = maybeStopProperty "No richmen for epoch#1!" =<< getter 1
    checkRichmenFull :: GroupId -> Lrc.FullRichmenData -> BlockProperty ()
    checkRichmenFull i (totalStake, richmenStakes) = do
        realTotalStake <- lift GS.getRealTotalStake
        unless (totalStake == realTotalStake) $
            stopProperty $ sformat
            ("Total stake returned by LRC differs from the real one: (LRC = "
             %coinF% ", real = " %coinF%")")
             totalStake realTotalStake
        checkRichmenStakes i richmenStakes
    checkRichmenStakes :: GroupId -> Lrc.RichmenStakes -> BlockProperty ()
    checkRichmenStakes i richmenStakes = do
        checkRichmenSet i (getKeys richmenStakes)
        let checkRich (id, realStake)
                | Just lrcStake <- richmenStakes ^. at id
                , lrcStake /= realStake =
                    stopProperty $ sformat
                    ("Richman's stake differs from the real one (LRC returned "
                     %coinF%", the real one is "%coinF%")")
                     lrcStake realStake
                | otherwise = pass
        mapM_ checkRich =<< expectedRichmenStakes i
    checkRichmenSet :: GroupId -> Lrc.RichmenSet -> BlockProperty ()
    checkRichmenSet i richmenSet = do
        checkPoor i richmenSet
        let checkRich (id, realStake) =
                when (isNothing (richmenSet ^. at id)) $
                stopProperty $ sformat
                ("Someone has stake "%coinF%", but wasn't considered richman")
                 realStake
        mapM_ checkRich =<< expectedRichmenStakes i
    expectedRichmenStakes :: GroupId -> BlockProperty [(StakeholderId, Coin)]
    expectedRichmenStakes i = do
        richmen <- unsafeTail <$> relevantStakeholders i
        let resolve id = (id, ) . fromMaybe minBound <$> GS.getRealStake id
        lift $ mapM resolve richmen
    checkPoor ::
           (Index m ~ StakeholderId, At m) => GroupId -> m -> BlockProperty ()
    checkPoor i richmen = do
        let __unit = () -- workaround for hindent
        -- It's safe because there must be 4 stakeholders by construction.
        poorGuy <- unsafeHead <$> relevantStakeholders i
        poorGuyStake <- lift $ fromMaybe minBound <$> GS.getRealStake poorGuy
        unless (isNothing $ richmen ^. at poorGuy) $ do
            totalStake <- lift GS.getRealTotalStake
            stopProperty $ sformat
                ("Poor guy was considered rich by LRC! His real stake is "
                 %coinF%", real total stake is "%coinF)
                poorGuyStake totalStake

genAndApplyBlockFixedTxs :: HasCoreConstants => [TxAux] -> BlockProperty ()
genAndApplyBlockFixedTxs txs =
    case mkTxPayload txs of
        Left err -> stopProperty err
        Right txPayload -> do
            emptyBlund <- bpGenBlock (EnableTxPayload False) (InplaceDB False)
            let blund =
                    emptyBlund & _1 . _Right . mainBlockTxPayload .~ txPayload
            lift $ applyBlocksUnsafe (one blund) Nothing

-- TODO: we can't change stake in bootstrap era!
-- This part should be implemented in CSL-1450.

txsBeforeBoundary :: BlockProperty [TxAux]
txsBeforeBoundary = pure []

txsAfterBoundary :: BlockProperty [TxAux]
txsAfterBoundary = pure []

-- mkStakeTransfer :: SecretKey -> SecretKey -> BlockProperty TxAux
-- mkStakeTransfer fromSK toSK = do
--     utxo <- lift GS.getAllPotentiallyHugeUtxo -- utxo is small
--     let fromAddr = makePubKeyAddress . toPublic $ fromSK
--     -- We don't care about balances, only stakes, so we won't change
--     -- balances.
--     let toAddr = fromAddr
--     return undefined<|MERGE_RESOLUTION|>--- conflicted
+++ resolved
@@ -22,19 +22,11 @@
 
 import           Pos.Block.Core            (mainBlockTxPayload)
 import           Pos.Block.Logic           (applyBlocksUnsafe)
-<<<<<<< HEAD
 import           Pos.Core                  (Address, Coin, EpochIndex, HasCoreConstants,
                                             StakeholderId, addressHash,
                                             applyCoinPortionUp, blkSecurityParam, coinF,
-                                            divCoin, makePubKeyAddress, mkCoin,
-                                            unsafeAddCoin, unsafeMulCoin, unsafeSubCoin)
-=======
-import qualified Pos.Constants             as Const
-import           Pos.Core                  (Address, Coin, EpochIndex, StakeholderId,
-                                            addressHash, applyCoinPortionUp, coinF,
                                             makePubKeyAddress, mkCoin, unsafeGetCoin,
                                             unsafeMulCoin, unsafeSubCoin)
->>>>>>> 444e1e61
 import           Pos.Crypto                (SecretKey, toPublic)
 import           Pos.Generator.Block       (AllSecrets (..), HasAllSecrets (asSecretKeys),
                                             mkInvSecretsMap)
