-- Auxiliary datatypes
CREATE DOMAIN hash AS text;
CREATE DOMAIN address AS text;

-- Tables
CREATE TABLE utxos  ( utxo_id   text      PRIMARY KEY
                    , tx_hash   hash
          					, tx_index	integer
          					, receiver	address
          					, amount 	  bigint
                    );

<<<<<<< HEAD
-- FIXME: Not used, delete?
CREATE TABLE bestBlock ( best_block_num bigint);
=======
CREATE TABLE bestblock ( best_block_num bigint );
>>>>>>> 4dbc8a40

CREATE TABLE txs 	( hash		          hash      PRIMARY KEY
                  , inputs_address 		text[]
                  , inputs_amount 		bigint[]
        					, outputs_address   text[]
                  , outputs_amount    bigint[]
        					, block_num         bigint    NULL
        					, time              timestamp with time zone NULL
                  );

CREATE TABLE tx_addresses ( tx_hash  hash     REFERENCES txs ON DELETE CASCADE
											    , address  address
											    );

-- Indexes
CREATE INDEX ON utxos (receiver);
CREATE INDEX ON txs (hash);
CREATE INDEX ON txs (time);
CREATE INDEX ON tx_addresses (tx_hash);
CREATE INDEX ON tx_addresses (address);<|MERGE_RESOLUTION|>--- conflicted
+++ resolved
@@ -1,23 +1,14 @@
--- Auxiliary datatypes
-CREATE DOMAIN hash AS text;
-CREATE DOMAIN address AS text;
-
 -- Tables
 CREATE TABLE utxos  ( utxo_id   text      PRIMARY KEY
-                    , tx_hash   hash
+                    , tx_hash   text
           					, tx_index	integer
-          					, receiver	address
+          					, receiver	text
           					, amount 	  bigint
                     );
 
-<<<<<<< HEAD
--- FIXME: Not used, delete?
-CREATE TABLE bestBlock ( best_block_num bigint);
-=======
 CREATE TABLE bestblock ( best_block_num bigint );
->>>>>>> 4dbc8a40
 
-CREATE TABLE txs 	( hash		          hash      PRIMARY KEY
+CREATE TABLE txs 	( hash		          text      PRIMARY KEY
                   , inputs_address 		text[]
                   , inputs_amount 		bigint[]
         					, outputs_address   text[]
@@ -26,8 +17,8 @@
         					, time              timestamp with time zone NULL
                   );
 
-CREATE TABLE tx_addresses ( tx_hash  hash     REFERENCES txs ON DELETE CASCADE
-											    , address  address
+CREATE TABLE tx_addresses ( tx_hash  text     REFERENCES txs ON DELETE CASCADE
+											    , address  text
 											    );
 
 -- Indexes
