--- conflicted
+++ resolved
@@ -20,19 +20,13 @@
                                                     deterministicVssKeyGen,
                                                     toVssPublicKey)
 import           Pos.Ssc.GodTossing.Constants      (vssMaxTTL, vssMinTTL)
-<<<<<<< HEAD
 import           Pos.Ssc.GodTossing.Core.Types     (VssCertificatesMap, mkVssCertificate,
                                                     mkVssCertificatesMap)
-import           Pos.Ssc.GodTossing.Genesis.Parser (compileGenGtData)
-import           Pos.Ssc.GodTossing.Genesis.Types  (GenesisGtData (..))
-=======
-import           Pos.Ssc.GodTossing.Core.Types     (VssCertificatesMap, mkVssCertificate)
 
 -- reexports
 import           Pos.Ssc.GodTossing.Genesis.Parser
 import           Pos.Ssc.GodTossing.Genesis.Types
 
->>>>>>> 2cf823a9
 
 -- | List of 'VssKeyPair's in genesis.
 genesisDevVssKeyPairs :: [VssKeyPair]
