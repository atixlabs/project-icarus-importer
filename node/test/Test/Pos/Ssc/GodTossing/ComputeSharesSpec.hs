--- conflicted
+++ resolved
@@ -27,11 +27,7 @@
                                         isDistrInaccuracyAcceptable,
                                         sharesDistrMaxSumDistr)
 
-<<<<<<< HEAD
-import           Test.Pos.Util         (qcIsLeft)
-=======
-import           Test.Pos.Util         (giveCoreConf)
->>>>>>> f5c68c86
+import           Test.Pos.Util         (giveCoreConf, qcIsLeft)
 
 spec :: Spec
 spec = giveCoreConf $ describe "computeSharesDistr" $ do
