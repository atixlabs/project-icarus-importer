--- conflicted
+++ resolved
@@ -6,23 +6,9 @@
 
 -- | A set of type classes which provide access to database.
 --
-<<<<<<< HEAD
 -- 'MonadDBRead' contains reading and iterating capabilities. The
 -- advantage of it is that you don't need to do any 'IO' to use it
 -- which makes it suitable for pure testing.
-=======
--- 'MonadRealDB' is the most featured class (actually just a set of
--- constraints) which wraps 'NodeDBs' which contains RocksDB
--- databases. This class can be used to manipulate RocksDB
--- directly. It may be useful when you need an access to advanced
--- features of RocksDB.
---
--- Apart from that we have few more classes here.
---
--- 'MonadDBRead' contains only 'dbGet' method.  The advantage of it is
--- that you don't need to do any 'IO' to use it which makes it
--- suitable for pure testing. TODO: add iteration abilitiy.
->>>>>>> c483c2e3
 --
 -- 'MonadDB' is a superclass of 'MonadDB' and allows to modify
 -- DB. Again, its purpose is to make it possible to use DB w/o IO
@@ -75,10 +61,7 @@
 import           Control.Monad.Trans            (MonadTrans (..))
 import           Control.Monad.Trans.Control    (MonadBaseControl)
 import           Control.Monad.Trans.Lift.Local (LiftLocal (..))
-<<<<<<< HEAD
-=======
 import           Control.Monad.Trans.Resource   (ResourceT)
->>>>>>> c483c2e3
 import           Data.Conduit                   (Source)
 import qualified Database.RocksDB               as Rocks
 import           Serokell.Data.Memory.Units     (Byte)
@@ -247,53 +230,4 @@
 dbGetBlund x =
     runMaybeT $
     (,) <$> MaybeT (dbGetBlock @header @blk @undo x) <*>
-<<<<<<< HEAD
-    MaybeT (dbGetUndo @header @blk @undo x)
-=======
-    MaybeT (dbGetUndo @header @blk @undo x)
-
-----------------------------------------------------------------------------
--- RocksDB
-----------------------------------------------------------------------------
-
--- | This is the set of constraints necessary to operate on «real» DBs
--- (which are wrapped into 'NodeDBs').  Apart from providing access to
--- 'NodeDBs' it also has 'MonadIO' constraint, because it's impossible
--- to use real DB without IO. Finally, it has 'MonadCatch' constraints
--- (partially for historical reasons, partially for good ones).
-type MonadRealDB m
-     = (Ether.MonadReader' NodeDBs m, MonadIO m, MonadBaseControl IO m, MonadCatch m)
-
-getNodeDBs :: MonadRealDB m => m NodeDBs
-getNodeDBs = Ether.ask'
-
-usingReadOptions
-    :: MonadRealDB m
-    => Rocks.ReadOptions
-    -> ASetter' NodeDBs DB
-    -> m a
-    -> m a
-usingReadOptions opts l =
-    Ether.local' (over l (\db -> db {rocksReadOpts = opts}))
-
-usingWriteOptions
-    :: MonadRealDB m
-    => Rocks.WriteOptions
-    -> ASetter' NodeDBs DB
-    -> m a
-    -> m a
-usingWriteOptions opts l =
-    Ether.local' (over l (\db -> db {rocksWriteOpts = opts}))
-
-getBlockIndexDB :: MonadRealDB m => m DB
-getBlockIndexDB = view blockIndexDB <$> getNodeDBs
-
-getGStateDB :: MonadRealDB m => m DB
-getGStateDB = view gStateDB <$> getNodeDBs
-
-getLrcDB :: MonadRealDB m => m DB
-getLrcDB = view lrcDB <$> getNodeDBs
-
-getMiscDB :: MonadRealDB m => m DB
-getMiscDB = view miscDB <$> getNodeDBs
->>>>>>> c483c2e3
+    MaybeT (dbGetUndo @header @blk @undo x)