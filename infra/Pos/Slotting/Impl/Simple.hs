--- conflicted
+++ resolved
@@ -4,20 +4,10 @@
 
 module Pos.Slotting.Impl.Simple
        ( SimpleSlottingMode
-<<<<<<< HEAD
-       , simpleGetCurrentSlot
-       , simpleGetCurrentSlotBlocking
-       , simpleGetCurrentSlotInaccurate
-       , simpleCurrentTimeSlotting
-=======
-       , SimpleSlotsRedirect
-       , runSimpleSlotsRedirect
-
        , getCurrentSlotSimple
        , getCurrentSlotBlockingSimple
        , getCurrentSlotInaccurateSimple
        , currentTimeSlottingSimple
->>>>>>> 9ee12d3c
        ) where
 
 import           Universum
@@ -37,28 +27,6 @@
 type SimpleSlottingMode m = (Mockable CurrentTime m, MonadSlotsData m)
 
 ----------------------------------------------------------------------------
-<<<<<<< HEAD
-=======
--- MonadSlots implementation
-----------------------------------------------------------------------------
-
-data SimpleSlotsRedirectTag
-
-type SimpleSlotsRedirect =
-    Ether.TaggedTrans SimpleSlotsRedirectTag IdentityT
-
-runSimpleSlotsRedirect :: SimpleSlotsRedirect m a -> m a
-runSimpleSlotsRedirect = coerce
-
-instance (SimpleSlottingMode m, t ~ IdentityT) =>
-         MonadSlots (Ether.TaggedTrans SimpleSlotsRedirectTag t m) where
-    getCurrentSlot = getCurrentSlotSimple
-    getCurrentSlotBlocking = getCurrentSlotBlockingSimple
-    getCurrentSlotInaccurate = getCurrentSlotInaccurateSimple
-    currentTimeSlotting = currentTimeSlottingSimple
-
-----------------------------------------------------------------------------
->>>>>>> 9ee12d3c
 -- Implementation
 ----------------------------------------------------------------------------
 
